/*
 * (c) Copyright Christian P. Fries, Germany. All rights reserved. Contact: email@christianfries.com.
 *
 * Created on 30.08.2014
 */

package net.finmath.marketdata.model.volatilities;

import java.time.LocalDate;

import net.finmath.marketdata.model.AnalyticModelInterface;
import net.finmath.marketdata.model.curves.DiscountCurveInterface;
import net.finmath.marketdata.model.curves.ForwardCurveInterface;

/**
 * A parametric caplet volatility surface created form the four parameter model
 * for the instantaneous forward rate lognormal volatility given by
 * \( \sigma(t) = (a + b t) \exp(- c t) + d \).
 * 
 * In other words, the Black volatility for maturity T is given by
 * \[ \sqrt{ \frac{1}{T} \int_0^T ((a + b t) \exp(- c t) + d)^2 dt } \].
 * 
 * Note: quoting convention of the functional form is LOGNORMAL, but container may
 * provide data in other conventions.
 * 
 * @author Christian Fries
 */
public class CapletVolatilitiesParametric extends AbstractVolatilitySurfaceParametric {

	private final double timeScaling;
	private final double a,b,c,d;

	/**
	 * Create a model with parameters a,b,c,d defining a lognormal volatility surface.
	 * 
	 * @param name The name of this volatility surface.
	 * @param referenceDate The reference date for this volatility surface, i.e., the date which defined t=0.
	 * @param forwardCurve The underlying forward curve.
	 * @param discountCurve The associated discount curve.
	 * @param a The parameter a
	 * @param b The parameter b
	 * @param c The parameter c
	 * @param d The parameter d
	 * @param timeScaling A scaling factor applied to t when converting from global double time to the parametric function argument t.
	 */
<<<<<<< HEAD
	public CapletVolatilitiesParametric(String name, LocalDate referenceDate, double a, double b, double c, double d, double timeScaling) {
=======
	public CapletVolatilitiesParametric(String name, LocalDate referenceDate,
			ForwardCurveInterface forwardCurve,
			DiscountCurveInterface discountCurve,
			double a, double b, double c, double d, double timeScaling) {
>>>>>>> 6e2de2d8
		super(name, referenceDate);
		this.forwardCurve = forwardCurve;
		this.discountCurve = discountCurve;
		this.timeScaling = timeScaling;
		this.a = a;
		this.b = b;
		this.c = c;
		this.d = d;
		this.quotingConvention = QuotingConvention.VOLATILITYLOGNORMAL;
	}

	/**
	 * Create a model with parameters a,b,c,d.
	 * 
	 * @param name The name of this volatility surface.
	 * @param referenceDate The reference date for this volatility surface, i.e., the date which defined t=0.
	 * @param a The parameter a
	 * @param b The parameter b
	 * @param c The parameter c
	 * @param d The parameter d
	 * @param timeScaling A scaling factor applied to t when converting from global double time to the parametric function argument t.
	 */
<<<<<<< HEAD
=======
	public CapletVolatilitiesParametric(String name, LocalDate referenceDate,
			double a, double b, double c, double d, double timeScaling) {
		this(name, referenceDate, null, null, a, b, c, d, timeScaling);
	}

	/**
	 * Create a model with parameters a,b,c,d.
	 * 
	 * @param name The name of this volatility surface.
	 * @param referenceDate The reference date for this volatility surface, i.e., the date which defined t=0.
	 * @param a The parameter a
	 * @param b The parameter b
	 * @param c The parameter c
	 * @param d The parameter d
	 */
>>>>>>> 6e2de2d8
	public CapletVolatilitiesParametric(String name, LocalDate referenceDate, double a, double b, double c, double d) {
		this(name, referenceDate, a, b, c, d, 1.0);
	}

	/* (non-Javadoc)
	 * @see net.finmath.marketdata.model.volatilities.VolatilitySurfaceInterface#getValue(double, double, net.finmath.marketdata.model.volatilities.VolatilitySurfaceInterface.QuotingConvention)
	 */
	@Override
	public double getValue(double maturity, double strike, QuotingConvention quotingConvention) {
		return getValue(null, maturity, strike, quotingConvention);
	}

	/* (non-Javadoc)
	 * @see net.finmath.marketdata.model.volatilities.VolatilitySurfaceInterface#getValue(net.finmath.marketdata.model.AnalyticModelInterface, double, double, net.finmath.marketdata.model.volatilities.VolatilitySurfaceInterface.QuotingConvention)
	 */
	@Override
	public double getValue(AnalyticModelInterface model, double maturity, double strike, QuotingConvention quotingConvention) {
		if(maturity == 0) return 0;

		double T = maturity * timeScaling;

		/*
		 * Integral of the square of the instantaneous volatility function
		 * ((a + b * T) * Math.exp(- c * T) + d);
		 */
		double integratedVariance;
		if(c != 0) {
			/*
			 * http://www.wolframalpha.com/input/?i=integrate+%28%28a+%2B+b+*+t%29+*+exp%28-+c+*+t%29+%2B+d%29%5E2+from+0+to+T
			 * integral_0^T ((a+b t) exp(-(c t))+d)^2  dt = 1/4 ((e^(-2 c T) (-2 a^2 c^2-2 a b c (2 c T+1)+b^2 (-(2 c T (c T+1)+1))))/c^3+(2 a^2 c^2+2 a b c+b^2)/c^3-(8 d e^(-c T) (a c+b c T+b))/c^2+(8 d (a c+b))/c^2+4 d^2 T)
			 */
			integratedVariance = a*a*T*((1-Math.exp(-2*c*T))/(2*c*T))
					+ a*b*T*T*(((1 - Math.exp(-2*c*T))/(2*c*T) - Math.exp(-2*c*T))/(c*T))
					+ 2*a*d*T*((1-Math.exp(-c*T))/(c*T))
					+ b*b*T*T*T*(((((1-Math.exp(-2*c*T))/(2*c*T)-Math.exp(-2*c*T))/(T*c)-Math.exp(-2*c*T)))/(2*c*T))
					+ 2*b*d*T*T*(((1-Math.exp(-c*T))-T*c*Math.exp(-c*T))/(c*c*T*T))
					+ d*d*T;
		}
		else {
			/*
			 * http://www.wolframalpha.com/input/?i=expand+%28integrate+%28%28a+%2B+b+*+t%29+%2B+d%29%5E2+from+0+to+T%29
			 */
			integratedVariance = a*a*T + a*b*T*T + 2*a*d*T + (b*b*T*T*T)/3.0 + b*d*T*T + d*d*T;
		}

		double value = Math.sqrt(integratedVariance/maturity);
		return convertFromTo(model, maturity, strike, value, this.quotingConvention, quotingConvention);
	}

	@Override
	public double[] getParameter() {
		double[] parameter = new double[4];
		parameter[0] = a;
		parameter[1] = b;
		parameter[2] = c;
		parameter[3] = d;

		return parameter;
	}

	@Override
	public void setParameter(double[] parameter) {
		throw new UnsupportedOperationException("This class is immutable.");
	}

	@Override
	public AbstractVolatilitySurfaceParametric getCloneForParameter(double[] value) throws CloneNotSupportedException {
		return new CapletVolatilitiesParametric(getName(), getReferenceDate(), forwardCurve, discountCurve, value[0], value[1], value[2], value[3], timeScaling);
	}

}<|MERGE_RESOLUTION|>--- conflicted
+++ resolved
@@ -43,14 +43,10 @@
 	 * @param d The parameter d
 	 * @param timeScaling A scaling factor applied to t when converting from global double time to the parametric function argument t.
 	 */
-<<<<<<< HEAD
-	public CapletVolatilitiesParametric(String name, LocalDate referenceDate, double a, double b, double c, double d, double timeScaling) {
-=======
 	public CapletVolatilitiesParametric(String name, LocalDate referenceDate,
 			ForwardCurveInterface forwardCurve,
 			DiscountCurveInterface discountCurve,
 			double a, double b, double c, double d, double timeScaling) {
->>>>>>> 6e2de2d8
 		super(name, referenceDate);
 		this.forwardCurve = forwardCurve;
 		this.discountCurve = discountCurve;
@@ -73,8 +69,6 @@
 	 * @param d The parameter d
 	 * @param timeScaling A scaling factor applied to t when converting from global double time to the parametric function argument t.
 	 */
-<<<<<<< HEAD
-=======
 	public CapletVolatilitiesParametric(String name, LocalDate referenceDate,
 			double a, double b, double c, double d, double timeScaling) {
 		this(name, referenceDate, null, null, a, b, c, d, timeScaling);
@@ -90,7 +84,6 @@
 	 * @param c The parameter c
 	 * @param d The parameter d
 	 */
->>>>>>> 6e2de2d8
 	public CapletVolatilitiesParametric(String name, LocalDate referenceDate, double a, double b, double c, double d) {
 		this(name, referenceDate, a, b, c, d, 1.0);
 	}
