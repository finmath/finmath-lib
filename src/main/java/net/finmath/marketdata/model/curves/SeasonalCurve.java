--- conflicted
+++ resolved
@@ -116,11 +116,7 @@
 	@Override
 	public double getValue(AnalyticModelInterface model, double time) {
 		LocalDate calendar = getReferenceDate().plusDays((int) Math.round(time*365));
-<<<<<<< HEAD
-		
-=======
-
->>>>>>> 6e2de2d8
+
 		int month = calendar.getMonthValue();				// Note: month = 1,2,3,...,12
 		int day   = calendar.getDayOfMonth(); 				// Note: day = 1,2,3,...,numberOfDays
 		int numberOfDays = calendar.lengthOfMonth();
@@ -160,14 +156,9 @@
 			realizedCPIValues[i] = indexFixings.get(fixingDate).doubleValue();
 			i++;
 		}
-		
+
 		LocalDate lastMonth = fixingDates.get(fixingDates.size()-1);
 
-<<<<<<< HEAD
-=======
-		LocalDate lastMonth = fixingDates.get(fixingDates.size()-1);
-
->>>>>>> 6e2de2d8
 		return computeSeasonalAdjustments(realizedCPIValues, lastMonth.getMonthValue(), numberOfYearsToAverage);
 	}
 
