/*
 * (c) Copyright Christian P. Fries, Germany. All rights reserved. Contact: email@christianfries.com.
 *
 * Created on 07.09.2013
 */

package net.finmath.time.daycount;

import java.time.LocalDate;

/**
 * Interface for various day count conventions.
 * 
 * Classes implementing this interface have to implement the methods
 * {@link #getDaycount(LocalDate, LocalDate)} and {@link #getDaycountFraction(LocalDate, LocalDate)}.
 * 
 * Classes implementing these methods then provide day counting and day count fractions for
 * a given interval.
 * 
 * @author Christian Fries
 */
public interface DayCountConventionInterface {

	/**
	 * Return the number of days between startDate and endDate given the
	 * specific daycount convention.
	 * 
	 * @param startDate The start date given as a {@link java.time.LocalDate}.
	 * @param endDate The end date given as a {@link java.time.LocalDate}.
	 * @return The number of days within the given period.
	 */
	public abstract double getDaycount(LocalDate startDate, LocalDate endDate);

	/**
	 * Return the daycount fraction corresponding to the period from startDate to endDate given the
	 * specific daycount convention.
	 * 
	 * @param startDate The start date given as a {@link java.time.LocalDate}.
	 * @param endDate The end date given as a {@link java.time.LocalDate}.
	 * @return The daycount fraction corresponding to the given period.
	 */
<<<<<<< HEAD
	public abstract double getDaycountFraction(LocalDate startDate, LocalDate endDate);
=======
	public abstract double getDaycountFraction(LocalDate startDate, LocalDate endDate);	
>>>>>>> 0df8217a
	
}<|MERGE_RESOLUTION|>--- conflicted
+++ resolved
@@ -39,10 +39,6 @@
 	 * @param endDate The end date given as a {@link java.time.LocalDate}.
 	 * @return The daycount fraction corresponding to the given period.
 	 */
-<<<<<<< HEAD
-	public abstract double getDaycountFraction(LocalDate startDate, LocalDate endDate);
-=======
 	public abstract double getDaycountFraction(LocalDate startDate, LocalDate endDate);	
->>>>>>> 0df8217a
 	
 }