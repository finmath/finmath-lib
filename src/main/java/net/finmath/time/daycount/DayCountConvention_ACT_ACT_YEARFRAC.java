/*
 * (c) Copyright Christian P. Fries, Germany. All rights reserved. Contact: email@christianfries.com.
 *
 * Created on 07.09.2013
 */

package net.finmath.time.daycount;

import java.time.LocalDate;
import java.time.Month;

/**
 * Implementation of ACT/ACT as in Excel (2013).
 * 
 * Calculates the day count by calculating the actual number of days between startDate and endDate.
 * 
 * A fractional day is rounded to the approximately nearest day.
 * 
 * The day count fraction is calculated using ACT_ACT_YEARFRAC convention, that is, it is calculates the daycount fraction
 * corresponding to the Excel (2013) function YEARFRAC(startDate, endDate, 1). The day count fraction is calculated by dividing
 * the actual number of days between start and end date by a denominator, where the denominator is determines as follows:
 * <ul>
 * 		<li>If the interval from start to end spans more than one year fraction, denominator is the average number of days per year</li>
 * 		<li>If the interval from start to end spans less or equal one year and if start and end fall in a leap year, denominator is 366.0</li>
 * 		<li>If the interval from start to end spans less or equal one year and if either falls in a leap year and if February 29th of that leap year lies in between start and end (or is equal to start or end), denominator is 366.0</li>
 * 		<li>If the interval from start to end spans less or equal one year and neither of the above applied denominator is 365.0</li>
 * </ul>
 * 
 * <p>
 * 	<strong>
 * 		This method is not identical to ACT/ACT ISDA. For ACT/ACT ISDA use {@link net.finmath.time.daycount.DayCountConvention_ACT_ACT_ISDA}.
 * 	</strong>
 * </p>
 * 
 * <p>
 * 		In addition the method has the defect, that it is not additive (if you consider small intervals). For example
 *		YEARFRAC(30.12.2011, 04.01.2012, 1) is not equal to YEARFRAC(30.12.2011, 01.01.2012, 1) + YEARFRAC(01.01.2012, 04.01.2012, 1).
 * </p>
 * 
 * @author Christian Fries
 */
public class DayCountConvention_ACT_ACT_YEARFRAC extends DayCountConvention_ACT {

	/**
	 * Create an ACT/ACT YEARFRAC daycount convention.
	 */
	public DayCountConvention_ACT_ACT_YEARFRAC() {
	}

	/* (non-Javadoc)
	 * @see net.finmath.time.daycount.DayCountConventionInterface#getDaycountFraction(java.time.LocalDate, java.time.LocalDate)
	 */
	@Override
	public double getDaycountFraction(LocalDate startDate, LocalDate endDate) {
		if(startDate.isAfter(endDate)) return -getDaycountFraction(endDate,startDate);


		/*
		 * Determine the denominator of act/act.
		 */
		double denominator;

		LocalDate startDatePlusOneYear = startDate.plusYears(1);
		if(endDate.isAfter(startDatePlusOneYear)) {
			/*
			 * The following method applies, if the interval spans more than one year:
			 * fraction = actual number of days / average number of days per year.
			 */

			LocalDate startDateYearStart = startDate.withDayOfYear(1);
			LocalDate endDateYearEnd = endDate.withDayOfYear(endDate.lengthOfYear()).plusDays(1);

			double spannedYears = endDate.getYear() - startDate.getYear() + 1; 
			denominator = getDaycount(startDateYearStart, endDateYearEnd) / spannedYears;
		}
		else {
			boolean isStartLeapYear	= startDate.isLeapYear();
			boolean isEndLeapYear	= endDate.isLeapYear();
			/*
			 * If the start and end span less or equal one year:
			 * If start and end fall in a leap year, use ACT/366.
			 */
			if(isStartLeapYear && isEndLeapYear)
			{
				denominator = 366.0;
			}
			else 
				/*
				 * If the start and end span less or equal one year:
				 * If either falls in a leap year and Feb 29th of that leap year lies in between start and end (or is equal to start or end), use ACT/366.
				 */
				if(isStartLeapYear || isEndLeapYear)
				{
					// Get February 29th of the respective leap year
					LocalDate leapYearsFeb29th = isStartLeapYear ? 
								LocalDate.of(startDate.getYear(), Month.FEBRUARY, 29) : 
								LocalDate.of(endDate.getYear(), Month.FEBRUARY, 29); 
					
<<<<<<< HEAD
					
=======

>>>>>>> 6e2de2d8
					// Check position of February 29th
					if(startDate.compareTo(leapYearsFeb29th) <= 0 && endDate.compareTo(leapYearsFeb29th) >= 0) {
						denominator = 366.0;
					}
					else {
						denominator = 365.0;
					}
				}
				else {
					/*
					 * If the start and end span less or equal one year:
					 * If none of the above applies, use denominator = ACT/365.
					 */
					denominator = 365.0;
				}
		}

		double daycountFraction = getDaycount(startDate, endDate) / denominator;

		return daycountFraction;
	}

	@Override
	public String toString() {
		return "DayCountConvention_ACT_ACT_YEARFRAC";
	}

}<|MERGE_RESOLUTION|>--- conflicted
+++ resolved
@@ -96,11 +96,7 @@
 								LocalDate.of(startDate.getYear(), Month.FEBRUARY, 29) : 
 								LocalDate.of(endDate.getYear(), Month.FEBRUARY, 29); 
 					
-<<<<<<< HEAD
-					
-=======
 
->>>>>>> 6e2de2d8
 					// Check position of February 29th
 					if(startDate.compareTo(leapYearsFeb29th) <= 0 && endDate.compareTo(leapYearsFeb29th) >= 0) {
 						denominator = 366.0;
