--- conflicted
+++ resolved
@@ -46,17 +46,7 @@
 
 	/**
 	 * Construct a Merton jump diffusion model with discount curves for the forward price (i.e. repo rate minus dividend yield) and for discounting.
-<<<<<<< HEAD
 	 * @param referenceDate
-	 * @param initialValue
-	 * @param discountCurveForForwardRate
-	 * @param discountCurveForDiscountRate
-	 * @param volatility
-	 * @param jumpIntensity
-	 * @param jumpSizeMean
-	 * @param jumpSizeStdDev
-=======
-	 *
 	 * @param initialValue \( S_{0} \) - spot - initial value of S
 	 * @param discountCurveForForwardRate The curve specifying \( t \mapsto exp(- r^{\text{c}}(t) \cdot t) \) - with \( r^{\text{c}}(t) \) the risk free rate
 	 * @param volatility \( \sigma \) the initial volatility level
@@ -64,7 +54,6 @@
 	 * @param jumpSizeMean Jump size mean
 	 * @param jumpSizeStdDev Jump size variance.
 	 * @param discountCurveForDiscountRate The curve specifying \( t \mapsto exp(- r^{\text{d}}(t) \cdot t) \) - with \( r^{\text{d}}(t) \) the discount rate
->>>>>>> c740ee79
 	 */
 	public MertonModel(LocalDate referenceDate, double initialValue,
 			DiscountCurve discountCurveForForwardRate,
@@ -85,17 +74,6 @@
 
 	/**
 	 * Construct a Merton jump diffusion model with constant rates for the forward price (i.e. repo rate minus dividend yield) and for the discount curve.
-<<<<<<< HEAD
-	 * 
-	 * @param initialValue
-	 * @param riskFreeRate
-	 * @param discountRate
-	 * @param volatility
-	 * @param jumpIntensity
-	 * @param jumpSizeMean
-	 * @param jumpSizeStdDev
-=======
-	 *
 	 * @param initialValue \( S_{0} \) - spot - initial value of S
 	 * @param riskFreeRate The constant risk free rate for the drift (repo rate of the underlying).
 	 * @param volatility \( \sigma \) the initial volatility level
@@ -103,7 +81,6 @@
 	 * @param jumpSizeMean Jump size mean
 	 * @param jumpSizeStdDev Jump size variance.
 	 * @param discountRate The constant rate used for discounting.
->>>>>>> c740ee79
 	 */
 	public MertonModel(double initialValue, double riskFreeRate,
 			double discountRate,
