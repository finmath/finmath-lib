--- conflicted
+++ resolved
@@ -1,177 +1,3 @@
-<<<<<<< HEAD
-/*
- * (c) Copyright Christian P. Fries, Germany. All rights reserved. Contact: email@christian-fries.de.
- *
- * Created on 20.05.2006
- */
-package net.finmath.montecarlo.interestrate.modelplugins;
-
-import net.finmath.montecarlo.RandomVariable;
-import net.finmath.stochastic.RandomVariableInterface;
-import net.finmath.time.TimeDiscretizationInterface;
-
-/**
- * A base class and interface description for the instantaneous covariance of
- * an forward rate interest rate model.
- * 
- * @author Christian Fries
- */
-public abstract class AbstractLIBORCovarianceModel {
-	
-    private	TimeDiscretizationInterface		timeDiscretization;
-    private TimeDiscretizationInterface		liborPeriodDiscretization;
-	private	int								numberOfFactors;
-
-	/**
-	 * Constructor consuming time discretizations, which are handled by the super class.
-	 * 
-	 * @param timeDiscretization The vector of simulation time discretization points.
-	 * @param liborPeriodDiscretization The vector of tenor discretization points.
-	 * @param numberOfFactors The number of factors to use (a factor reduction is performed)
-	 */
-	public AbstractLIBORCovarianceModel(TimeDiscretizationInterface timeDiscretization, TimeDiscretizationInterface liborPeriodDiscretization, int numberOfFactors) {
-		super();
-		this.timeDiscretization			= timeDiscretization;
-		this.liborPeriodDiscretization	= liborPeriodDiscretization;
-		this.numberOfFactors			= numberOfFactors;
-	}
-
-	/**
-	 * Return the factor loading for a given time and a given component.
-	 * 
-	 * The factor loading is the vector <i>f<sub>i</sub></i> such that the scalar product <br>
-	 * <i>f<sub>j</sub>f<sub>k</sub> = f<sub>j,1</sub>f<sub>k,1</sub> + ... + f<sub>j,m</sub>f<sub>k,m</sub></i> <br>
-	 * is the instantaneous covariance of the component <i>j</i> and <i>k</i>.
-	 * 
-	 * With respect to simulation time <i>t</i>, this method uses a piece wise constant interpolation, i.e.,
-	 * it calculates <i>t_<sub>i</sub></i> such that <i>t_<sub>i</sub></i> is the largest point in <code>getTimeDiscretization</code>
-	 * such that <i>t_<sub>i</sub> &le; t </i>.
-	 * 
-	 * The component here, it given via a double <i>T</i> which may be associated with the LIBOR fixing date.
-	 * With respect to component time <i>T</i>, this method uses a piece wise constant interpolation, i.e.,
-	 * it calculates <i>T_<sub>j</sub></i> such that <i>T_<sub>j</sub></i> is the largest point in <code>getTimeDiscretization</code>
-	 * such that <i>T_<sub>j</sub> &le; T </i>.
-	 * 
-	 * @param time The time <i>t</i> at which factor loading is requested.
-	 * @param component The component time (as a double associated with the fixing of the forward rate)  <i>T<sub>i</sub></i>.
-	 * @param realizationAtTimeIndex The realization of the stochastic process (may be used to implement local volatility/covariance/correlation models).
-	 * @return The factor loading <i>f<sub>i</sub>(t)</i>.
-	 */
-	public	RandomVariableInterface[]	getFactorLoading(double time, double component, RandomVariableInterface[] realizationAtTimeIndex) {
-		int componentIndex = liborPeriodDiscretization.getTimeIndex(component);
-		if(componentIndex < 0) componentIndex = -componentIndex - 2;
-		return getFactorLoading(time, componentIndex, realizationAtTimeIndex);
-	}
-
-	/**
-	 * Return the factor loading for a given time and component index.
-	 * The factor loading is the vector <i>f<sub>i</sub></i> such that the scalar product <br>
-	 * <i>f<sub>j</sub>f<sub>k</sub> = f<sub>j,1</sub>f<sub>k,1</sub> + ... + f<sub>j,m</sub>f<sub>k,m</sub></i> <br>
-	 * is the instantaneous covariance of the component <i>j</i> and <i>k</i>.
-	 * 
-	 * With respect to simulation time <i>t</i>, this method uses a piece wise constant interpolation, i.e.,
-	 * it calculates <i>t_<sub>i</sub></i> such that <i>t_<sub>i</sub></i> is the largest point in <code>getTimeDiscretization</code>
-	 * such that <i>t_<sub>i</sub> &le; t </i>.
-	 * 
-	 * @param time The time <i>t</i> at which factor loading is requested.
-	 * @param component The index of the component <i>i</i>. Note that this class may have its own LIBOR time discretization and that this index refers to this discretization.
-	 * @param realizationAtTimeIndex The realization of the stochastic process (may be used to implement local volatility/covariance/correlation models).
-	 * @return The factor loading <i>f<sub>i</sub>(t)</i>.
-	 */
-	public	RandomVariableInterface[]	getFactorLoading(double time, int component, RandomVariableInterface[] realizationAtTimeIndex) {
-		int timeIndex = timeDiscretization.getTimeIndex(time);
-		if(timeIndex < 0) timeIndex = -timeIndex - 2;
-		return getFactorLoading(timeIndex, component, realizationAtTimeIndex);
-	}
-	
-	/**
-	 * Return the factor loading for a given time index and component index.
-	 * The factor loading is the vector <i>f<sub>i</sub></i> such that the scalar product <br>
-	 * <i>f<sub>j</sub>f<sub>k</sub> = f<sub>j,1</sub>f<sub>k,1</sub> + ... + f<sub>j,m</sub>f<sub>k,m</sub></i> <br>
-	 * is the instantaneous covariance of the component <i>j</i> and <i>k</i>.
-	 * 
-	 * @param timeIndex The time index at which factor loading is requested.
-	 * @param component The index of the component  <i>i</i>.
-	 * @param realizationAtTimeIndex The realization of the stochastic process (may be used to implement local volatility/covariance/correlation models).
-	 * @return The factor loading <i>f<sub>i</sub>(t)</i>.
-	 */
-	public abstract	RandomVariableInterface[]	getFactorLoading(int timeIndex, int component, RandomVariableInterface[] realizationAtTimeIndex);
-
-	/**
-	 * Returns the pseudo inverse of the factor matrix.
-	 * 
-	 * @param timeIndex The time index at which factor loading inverse is requested.
-	 * @param factor The index of the factor <i>j</i>.
-	 * @param component The index of the component  <i>i</i>.
-	 * @param realizationAtTimeIndex The realization of the stochastic process (may be used to implement local volatility/covariance/correlation models).
-	 * @return The entry of the pseudo-inverse of the factor loading matrix.
-	 */
-	public abstract RandomVariableInterface	getFactorLoadingPseudoInverse(int timeIndex, int component, int factor, RandomVariableInterface[] realizationAtTimeIndex);
-
-	/**
-	 * Returns the instantaneous covariance calculated from factor loadings.
-	 * 
-	 * @param time The time <i>t</i> at which covariance is requested.
-	 * @param component1 Index of component <i>i</i>.
-	 * @param component2  Index of component <i>j</i>.
-	 * @param realizationAtTimeIndex The realization of the stochastic process.
-	 * @return The instantaneous covariance between component <i>i</i> and  <i>j</i>.
-	 */
-	public RandomVariableInterface getCovariance(double time, int component1, int component2, RandomVariableInterface[] realizationAtTimeIndex) {
-		int timeIndex = timeDiscretization.getTimeIndex(time);
-		if(timeIndex < 0) timeIndex = Math.abs(timeIndex)-2;
-
-		return getCovariance(timeIndex, component1, component2, realizationAtTimeIndex);
-	}
-
-	/**
-	 * Returns the instantaneous covariance calculated from factor loadings.
-	 * 
-	 * @param timeIndex The time index at which covariance is requested.
-	 * @param component1 Index of component <i>i</i>.
-	 * @param component2  Index of component <i>j</i>.
-	 * @param realizationAtTimeIndex The realization of the stochastic process.
-	 * @return The instantaneous covariance between component <i>i</i> and  <i>j</i>.
-	 */
-	public RandomVariableInterface getCovariance(int timeIndex, int component1, int component2, RandomVariableInterface[] realizationAtTimeIndex) {
-		RandomVariableInterface covariance = new RandomVariable(0.0, 0.0);
-		
-		RandomVariableInterface[] factorLoadingOfComponent1 = getFactorLoading(timeIndex, component1, realizationAtTimeIndex);
-		RandomVariableInterface[] factorLoadingOfComponent2 = getFactorLoading(timeIndex, component2, realizationAtTimeIndex);
-		for(int factorIndex=0; factorIndex<this.getNumberOfFactors(); factorIndex++) {
-            covariance = covariance.addProduct(factorLoadingOfComponent1[factorIndex],factorLoadingOfComponent2[factorIndex]);
-		}
-
-		return covariance;
-	}
-
-
-	/**
-	 * The simulation time discretization associated with this model.
-	 * 
-	 * @return the timeDiscretization
-	 */
-	public TimeDiscretizationInterface getTimeDiscretization() {
-		return timeDiscretization;
-	}
-
-	/**
-	 * The forward rate time discretization associated with this model (defines the components).
-	 * 
-	 * @return the forward rate time discretization associated with this model.
-	 */
-	public TimeDiscretizationInterface getLiborPeriodDiscretization() {
-		return liborPeriodDiscretization;
-	}
-
-	/**
-	 * @return the numberOfFactors
-	 */
-	public int getNumberOfFactors() {
-		return numberOfFactors;
-	}
-}
-=======
 /*
  * (c) Copyright Christian P. Fries, Germany. All rights reserved. Contact: email@christian-fries.de.
  *
@@ -343,5 +169,4 @@
 	public int getNumberOfFactors() {
 		return numberOfFactors;
 	}
-}
->>>>>>> 0df8217a
+}