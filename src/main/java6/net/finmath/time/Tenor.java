--- conflicted
+++ resolved
@@ -6,11 +6,6 @@
 
 package net.finmath.time;
 
-<<<<<<< HEAD
-import org.joda.time.LocalDate;
-
-=======
->>>>>>> 0df8217a
 import net.finmath.time.daycount.DayCountConventionInterface;
 import net.finmath.time.daycount.DayCountConvention_ACT_365;
 
@@ -31,11 +26,7 @@
 	private static	DayCountConventionInterface	internalDayCounting = new DayCountConvention_ACT_365();
 	private			LocalDate					referenceDate;
 
-<<<<<<< HEAD
-	private LocalDate[]		dates;
-=======
 	private 		LocalDate[]					dates;
->>>>>>> 0df8217a
 
 	/**
 	 * @param dates A set of dates.
