--- conflicted
+++ resolved
@@ -25,13 +25,8 @@
 	 * Return the number of days between startDate and endDate given the
 	 * specific daycount convention.
 	 * 
-<<<<<<< HEAD
-	 * @param startDate The start date given as a {@link org.joda.time.LocalDate}.
-	 * @param endDate The end date given as a {@link org.joda.time.LocalDate}.
-=======
 	 * @param startDate The start date given as a {@link java.time.LocalDate}.
 	 * @param endDate The end date given as a {@link java.time.LocalDate}.
->>>>>>> 0df8217a
 	 * @return The number of days within the given period.
 	 */
 	public abstract double getDaycount(LocalDate startDate, LocalDate endDate);
@@ -40,18 +35,10 @@
 	 * Return the daycount fraction corresponding to the period from startDate to endDate given the
 	 * specific daycount convention.
 	 * 
-<<<<<<< HEAD
-	 * @param startDate The start date given as a {@link org.joda.time.LocalDate}.
-	 * @param endDate The end date given as a {@link org.joda.time.LocalDate}.
-	 * @return The daycount fraction corresponding to the given period.
-	 */
-	public abstract double getDaycountFraction(LocalDate startDate, LocalDate endDate);
-=======
 	 * @param startDate The start date given as a {@link java.time.LocalDate}.
 	 * @param endDate The end date given as a {@link java.time.LocalDate}.
 	 * @return The daycount fraction corresponding to the given period.
 	 */
 	public abstract double getDaycountFraction(LocalDate startDate, LocalDate endDate);	
->>>>>>> 0df8217a
 	
 }