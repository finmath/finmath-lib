--- conflicted
+++ resolved
@@ -12,11 +12,7 @@
 /**
  * Base class which calculates the day count by calculating the actual number of days between startDate and endDate.
  * 
-<<<<<<< HEAD
- * A fractional day is rounded to the approximately nearest day 
-=======
  * A fractional day is rounded to the approximately nearest day.
->>>>>>> 0df8217a
  * 
  * @author Christian Fries
  */
@@ -29,11 +25,7 @@
 	}
 	
 	/* (non-Javadoc)
-<<<<<<< HEAD
-	 * @see net.finmath.time.daycount.DayCountConventionInterface#getDaycount(org.joda.time.LocalDate, org.joda.time.LocalDate)
-=======
 	 * @see net.finmath.time.daycount.DayCountConventionInterface#getDaycount(java.time.LocalDate, java.time.LocalDate)
->>>>>>> 0df8217a
 	 */
 	@Override
 	public double getDaycount(LocalDate startDate, LocalDate endDate) {
@@ -45,12 +37,7 @@
 	/**
 	 * Returns the number of days, between two dates.
 	 * 
-<<<<<<< HEAD
- *  A fractional day is
-	 * rounded to the approximately nearest day 
-=======
 	 * A fractional day is rounded to the approximately nearest day.
->>>>>>> 0df8217a
 	 * 
 	 * The formula implemented is
 	 * <code>
