--- conflicted
+++ resolved
@@ -5,9 +5,6 @@
  */
 
 package net.finmath.time.daycount;
-
-import org.joda.time.DateTimeConstants;
-import org.joda.time.LocalDate;
 
 import org.joda.time.DateTimeConstants;
 import org.joda.time.LocalDate;
@@ -53,25 +50,12 @@
 	}
 
 	/* (non-Javadoc)
-<<<<<<< HEAD
-	 * @see net.finmath.time.daycount.DayCountConventionInterface#getDaycount(org.joda.time.LocalDate, org.joda.time.LocalDate)
-=======
 	 * @see net.finmath.time.daycount.DayCountConventionInterface#getDaycount(java.time.LocalDate, java.time.LocalDate)
->>>>>>> 0df8217a
 	 */
 	@Override
 	public double getDaycount(LocalDate startDate, LocalDate endDate) {
 		if(startDate.isAfter(endDate)) return -getDaycount(endDate,startDate);
 
-<<<<<<< HEAD
-		double startDateDay 	= startDate.getDayOfMonth();
-		double startDateMonth 	= startDate.getMonthOfYear();
-		double startDateYear 	= startDate.getYear();
-
-		double endDateDay 		= endDate.getDayOfMonth();
-		double endDateMonth 	= endDate.getMonthOfYear();
-		double endDateYear 		= endDate.getYear();
-=======
 		int startDateDay 	= startDate.getDayOfMonth();
 		int startDateMonth 	= startDate.dayOfMonth().getMaximumValue();
 		int startDateYear 	= startDate.getYear();
@@ -79,16 +63,11 @@
 		int endDateDay 		= endDate.getDayOfMonth();
 		int endDateMonth 	= endDate.dayOfMonth().getMaximumValue();
 		int endDateYear 	= endDate.getYear();
->>>>>>> 0df8217a
 
 		if(
 				isEndOfMonth &&
 				startDate.getMonthOfYear() == DateTimeConstants.FEBRUARY &&
-<<<<<<< HEAD
-				startDate.getDayOfMonth() == startDate.dayOfMonth().getMaximumValue() &&
-=======
 				startDate.getDayOfMonth() == startDate.dayOfMonth().getMaximumValue() && 
->>>>>>> 0df8217a
 				endDate.getMonthOfYear() == DateTimeConstants.FEBRUARY &&
 				endDate.getDayOfMonth() == endDate.dayOfMonth().getMaximumValue()
 			) endDateDay = 30;
