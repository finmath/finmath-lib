/*
 * (c) Copyright Christian P. Fries, Germany. All rights reserved. Contact: email@christianfries.com.
 *
 * Created on 07.09.2013
 */

package net.finmath.time.daycount;

import org.joda.time.DateTimeConstants;
import org.joda.time.LocalDate;

/**
 * Implementation of 30E/360 ISDA.
 * 
 * Calculates the day count as
 * <code>
 * 		(endDateYear - startDateYear) * 360.0 + (endDateMonth - startDateMonth) * 30.0 + (Math.min(endDateDay,30) - Math.min(startDateDay, 30.0));
 * </code>
 * where for endDateDay is the to 30, if endDate is not the termination date and the last day of February.

 * The constructor offers a boolean to decide if endDate is treated as a termination date or not.
 * A termination date is the endDate of the last period in a schedule.
 * 
 * @author Christian Fries
 */
public class DayCountConvention_30E_360_ISDA implements DayCountConventionInterface {

	private final boolean isTreatEndDateAsTerminationDate;
	
	/**
	 * Create a 30E/360 ISDA daycount convention.
	 * 
	 * @param isTreatEndDateAsTerminationDate If true, the end date is treated as a termination date and that case the last day of february is <i>not</i> treated as 30.
	 */
	public DayCountConvention_30E_360_ISDA(boolean isTreatEndDateAsTerminationDate) {
		this.isTreatEndDateAsTerminationDate = isTreatEndDateAsTerminationDate;
	}

	/**
	 * Create a 30E/360 ISDA daycount convention using <code>isTreatEndDateAsTerminationDate = false</code>.
	 */
	public DayCountConvention_30E_360_ISDA() {
		this(false);
	}

	/* (non-Javadoc)
<<<<<<< HEAD
	 * @see net.finmath.time.daycount.DayCountConventionInterface#getDaycount(org.joda.time.LocalDate, org.joda.time.LocalDate)
=======
	 * @see net.finmath.time.daycount.DayCountConventionInterface#getDaycount(java.time.LocalDate, java.time.LocalDate)
>>>>>>> 0df8217a
	 */
	@Override
	public double getDaycount(LocalDate startDate, LocalDate endDate) {
		if(startDate.isAfter(endDate)) return -getDaycount(endDate,startDate);

<<<<<<< HEAD
		double startDateDay 	= startDate.getDayOfMonth();
		double startDateMonth 	= startDate.getMonthOfYear();
		double startDateYear 	= startDate.getYear();

		double endDateDay 		= endDate.getDayOfMonth();
		double endDateMonth 	= endDate.getMonthOfYear();
		double endDateYear 		= endDate.getYear();
=======
		int startDateDay 	= startDate.getDayOfMonth();
		int startDateMonth 	= startDate.getMonthOfYear();
		int startDateYear 	= startDate.getYear();

		int endDateDay 		= endDate.getDayOfMonth();
		int endDateMonth 	= endDate.getMonthOfYear();
		int endDateYear 	= endDate.getYear();
>>>>>>> 0df8217a


		// Check if we have last day of February
		boolean isStartDateLastDayOfFebruary = (startDateMonth == DateTimeConstants.FEBRUARY && startDateDay == startDate.dayOfMonth().getMaximumValue()); 
		boolean isEndDateLastDayOfFebruary = (endDateMonth == DateTimeConstants.FEBRUARY && endDateDay == endDate.dayOfMonth().getMaximumValue());

		// Last day of February and 31st of a month are both treated as "30".
		if(isStartDateLastDayOfFebruary || startDateDay == 31) startDateDay = 30;
		if((isEndDateLastDayOfFebruary && !isTreatEndDateAsTerminationDate) || endDateDay == 31) endDateDay = 30;

		return (endDateYear - startDateYear) * 360.0 + (endDateMonth - startDateMonth) * 30.0 + (endDateDay - Math.min(startDateDay, 30.0));
	}

	/* (non-Javadoc)
	 * @see net.finmath.time.daycount.DayCountConventionInterface#getDaycountFraction(java.time.LocalDate, java.time.LocalDate)
	 */
	@Override
	public double getDaycountFraction(LocalDate startDate, LocalDate endDate) {
		return getDaycount(startDate, endDate) / 360.0;
	}
}<|MERGE_RESOLUTION|>--- conflicted
+++ resolved
@@ -44,25 +44,12 @@
 	}
 
 	/* (non-Javadoc)
-<<<<<<< HEAD
-	 * @see net.finmath.time.daycount.DayCountConventionInterface#getDaycount(org.joda.time.LocalDate, org.joda.time.LocalDate)
-=======
 	 * @see net.finmath.time.daycount.DayCountConventionInterface#getDaycount(java.time.LocalDate, java.time.LocalDate)
->>>>>>> 0df8217a
 	 */
 	@Override
 	public double getDaycount(LocalDate startDate, LocalDate endDate) {
 		if(startDate.isAfter(endDate)) return -getDaycount(endDate,startDate);
 
-<<<<<<< HEAD
-		double startDateDay 	= startDate.getDayOfMonth();
-		double startDateMonth 	= startDate.getMonthOfYear();
-		double startDateYear 	= startDate.getYear();
-
-		double endDateDay 		= endDate.getDayOfMonth();
-		double endDateMonth 	= endDate.getMonthOfYear();
-		double endDateYear 		= endDate.getYear();
-=======
 		int startDateDay 	= startDate.getDayOfMonth();
 		int startDateMonth 	= startDate.getMonthOfYear();
 		int startDateYear 	= startDate.getYear();
@@ -70,7 +57,6 @@
 		int endDateDay 		= endDate.getDayOfMonth();
 		int endDateMonth 	= endDate.getMonthOfYear();
 		int endDateYear 	= endDate.getYear();
->>>>>>> 0df8217a
 
 
 		// Check if we have last day of February
