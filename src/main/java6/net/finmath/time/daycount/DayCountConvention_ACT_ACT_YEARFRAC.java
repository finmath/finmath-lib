--- conflicted
+++ resolved
@@ -5,13 +5,6 @@
  */
 
 package net.finmath.time.daycount;
-
-<<<<<<< HEAD
-import java.util.GregorianCalendar;
-=======
-import org.joda.time.DateTimeConstants;
-import org.joda.time.LocalDate;
->>>>>>> 0df8217a
 
 import org.joda.time.DateTimeConstants;
 import org.joda.time.LocalDate;
@@ -21,11 +14,7 @@
  * 
  * Calculates the day count by calculating the actual number of days between startDate and endDate.
  * 
-<<<<<<< HEAD
- *  A fractional day is rounded to the approximately nearest day 
-=======
  * A fractional day is rounded to the approximately nearest day.
->>>>>>> 0df8217a
  * 
  * The day count fraction is calculated using ACT_ACT_YEARFRAC convention, that is, it is calculates the daycount fraction
  * corresponding to the Excel (2013) function YEARFRAC(startDate, endDate, 1). The day count fraction is calculated by dividing
@@ -79,29 +68,14 @@
 			 */
 
 			LocalDate startDateYearStart = startDate.withDayOfYear(1);
-<<<<<<< HEAD
-
-			LocalDate endDateYearEnd = endDate
-					.withDayOfYear(endDate.year().getMaximumValue())
-					.plusDays(1);
-
-			double spannedYears = endDate.getYear() - startDate.getYear() + 1;
-=======
 			LocalDate endDateYearEnd = endDate.withDayOfYear(endDate.dayOfYear().getMaximumValue()).plusDays(1);
->>>>>>> 0df8217a
 
 			double spannedYears = endDate.getYear() - startDate.getYear() + 1; 
 			denominator = getDaycount(startDateYearStart, endDateYearEnd) / spannedYears;
 		}
 		else {
-<<<<<<< HEAD
-			GregorianCalendar calendar = (GregorianCalendar)GregorianCalendar.getInstance();
-			boolean isStartLeapYear	= calendar.isLeapYear(startDate.getYear());
-			boolean isEndLeapYear	= calendar.isLeapYear(endDate.getYear());
-=======
 			boolean isStartLeapYear	= startDate.year().isLeap();
 			boolean isEndLeapYear	= endDate.year().isLeap();
->>>>>>> 0df8217a
 			/*
 			 * If the start and end span less or equal one year:
 			 * If start and end fall in a leap year, use ACT/366.
@@ -118,19 +92,11 @@
 				if(isStartLeapYear || isEndLeapYear)
 				{
 					// Get February 29th of the respective leap year
-<<<<<<< HEAD
-					LocalDate leapYearsFeb29th = new LocalDate(
-							isStartLeapYear?startDate.getYear():endDate.getYear(),
-							DateTimeConstants.FEBRUARY,
-							29);
-					
-=======
 					LocalDate leapYearsFeb29th = isStartLeapYear ? 
 								new LocalDate(startDate.getYear(), DateTimeConstants.FEBRUARY, 29) : 
 								new LocalDate(endDate.getYear(), DateTimeConstants.FEBRUARY, 29); 
 					
 
->>>>>>> 0df8217a
 					// Check position of February 29th
 					if(startDate.compareTo(leapYearsFeb29th) <= 0 && endDate.compareTo(leapYearsFeb29th) >= 0) {
 						denominator = 366.0;
