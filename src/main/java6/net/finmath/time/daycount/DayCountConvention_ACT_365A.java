/*
 * (c) Copyright Christian P. Fries, Germany. All rights reserved. Contact: email@christianfries.com.
 *
 * Created on 07.09.2013
 */

package net.finmath.time.daycount;

<<<<<<< HEAD
import java.util.GregorianCalendar;
=======
import org.joda.time.DateTimeConstants;
import org.joda.time.LocalDate;
import org.joda.time.chrono.ISOChronology;
>>>>>>> 0df8217a

import org.joda.time.DateTimeConstants;
import org.joda.time.LocalDate;

/**
 * Implementation of ACT/365A.
 * 
 * Calculates the day count by calculating the actual number of days between startDate and endDate.
 * 
<<<<<<< HEAD
 *  A fractional day is
 * rounded to the approximately nearest day 
=======
 * A fractional day is rounded to the approximately nearest day.
>>>>>>> 0df8217a
 * 
 * The day count fraction is calculated using ACT/365A convention, that is, the
 * day count is divided by 366 if February 29 lies in between startDate (excluding) and endDate (including),
 * otherwise it the day count is divided by 365.
 * 
 * @see DayCountConvention_ACT_365
 * @see DayCountConvention_ACT_365L
 * 
 * @author Christian Fries
 */
public class DayCountConvention_ACT_365A extends DayCountConvention_ACT {

	/**
	 * Create an ACT/365 day count convention.
	 */
	public DayCountConvention_ACT_365A() {
	}
	

	/* (non-Javadoc)
	 * @see net.finmath.time.daycount.DayCountConventionInterface#getDaycountFraction(java.time.LocalDate, java.time.LocalDate)
	 */
	@Override
	public double getDaycountFraction(LocalDate startDate, LocalDate endDate) {
		if(startDate.isAfter(endDate)) return -getDaycountFraction(endDate,startDate);

		double daysPerYear = 365.0;
		
		// Check startDate for leap year
		if (startDate.year().isLeap()) {
<<<<<<< HEAD
			LocalDate leapDayStart = new LocalDate(startDate.getYear(),  DateTimeConstants.FEBRUARY, 29);
=======
			LocalDate leapDayStart = new LocalDate(startDate.getYear(), DateTimeConstants.FEBRUARY, 29);
>>>>>>> 0df8217a
			if(startDate.isBefore(leapDayStart) && !endDate.isBefore(leapDayStart)) daysPerYear = 366.0;
		}

		// Check endDate for leap year
<<<<<<< HEAD
		if(endDate.year().isLeap()) {
			LocalDate leapDayEnd = new LocalDate(endDate.getYear(),  DateTimeConstants.FEBRUARY, 29);
=======
		if (endDate.year().isLeap()){
			LocalDate leapDayEnd = new LocalDate(endDate.getYear(),  DateTimeConstants.FEBRUARY,  29);
>>>>>>> 0df8217a
			if(startDate.isBefore(leapDayEnd) && !endDate.isBefore(leapDayEnd)) daysPerYear = 366.0;
		}

		// Check in-between years for leap year
<<<<<<< HEAD
		for(int year = startDate.getYear()+1; year < endDate.getYear(); year++) if(gregorianCalendar.isLeapYear(year)) daysPerYear = 366.0;
=======
		for(int year = startDate.getYear()+1; year < endDate.getYear(); year++) if((new LocalDate().withYear(year)).year().isLeap()) daysPerYear = 366.0;
>>>>>>> 0df8217a
		
		double daycountFraction = getDaycount(startDate, endDate) / daysPerYear;

		return daycountFraction;
	}
}<|MERGE_RESOLUTION|>--- conflicted
+++ resolved
@@ -6,28 +6,16 @@
 
 package net.finmath.time.daycount;
 
-<<<<<<< HEAD
-import java.util.GregorianCalendar;
-=======
 import org.joda.time.DateTimeConstants;
 import org.joda.time.LocalDate;
 import org.joda.time.chrono.ISOChronology;
->>>>>>> 0df8217a
-
-import org.joda.time.DateTimeConstants;
-import org.joda.time.LocalDate;
 
 /**
  * Implementation of ACT/365A.
  * 
  * Calculates the day count by calculating the actual number of days between startDate and endDate.
  * 
-<<<<<<< HEAD
- *  A fractional day is
- * rounded to the approximately nearest day 
-=======
  * A fractional day is rounded to the approximately nearest day.
->>>>>>> 0df8217a
  * 
  * The day count fraction is calculated using ACT/365A convention, that is, the
  * day count is divided by 366 if February 29 lies in between startDate (excluding) and endDate (including),
@@ -58,31 +46,18 @@
 		
 		// Check startDate for leap year
 		if (startDate.year().isLeap()) {
-<<<<<<< HEAD
-			LocalDate leapDayStart = new LocalDate(startDate.getYear(),  DateTimeConstants.FEBRUARY, 29);
-=======
 			LocalDate leapDayStart = new LocalDate(startDate.getYear(), DateTimeConstants.FEBRUARY, 29);
->>>>>>> 0df8217a
 			if(startDate.isBefore(leapDayStart) && !endDate.isBefore(leapDayStart)) daysPerYear = 366.0;
 		}
 
 		// Check endDate for leap year
-<<<<<<< HEAD
-		if(endDate.year().isLeap()) {
-			LocalDate leapDayEnd = new LocalDate(endDate.getYear(),  DateTimeConstants.FEBRUARY, 29);
-=======
 		if (endDate.year().isLeap()){
 			LocalDate leapDayEnd = new LocalDate(endDate.getYear(),  DateTimeConstants.FEBRUARY,  29);
->>>>>>> 0df8217a
 			if(startDate.isBefore(leapDayEnd) && !endDate.isBefore(leapDayEnd)) daysPerYear = 366.0;
 		}
 
 		// Check in-between years for leap year
-<<<<<<< HEAD
-		for(int year = startDate.getYear()+1; year < endDate.getYear(); year++) if(gregorianCalendar.isLeapYear(year)) daysPerYear = 366.0;
-=======
 		for(int year = startDate.getYear()+1; year < endDate.getYear(); year++) if((new LocalDate().withYear(year)).year().isLeap()) daysPerYear = 366.0;
->>>>>>> 0df8217a
 		
 		double daycountFraction = getDaycount(startDate, endDate) / daysPerYear;
 
