/*
 * (c) Copyright Christian P. Fries, Germany. All rights reserved. Contact: email@christianfries.com.
 *
 * Created on 07.09.2013
 */

package net.finmath.time.daycount;

<<<<<<< HEAD
=======
import org.joda.time.DateTimeConstants;
>>>>>>> 0df8217a
import org.joda.time.LocalDate;

/**
 * Implementation of ACT/ACT ISDA.
 * 
 * Calculates the day count by calculating the actual number of days between startDate and endDate.
 * 
<<<<<<< HEAD
 *  A fractional day is
 * rounded to the approximately nearest day 
=======
 * A fractional day is rounded to the approximately nearest day.
>>>>>>> 0df8217a
 * 
 * The day count fraction is calculated using ACT_ACT_ISDA convention, that is, the
 * day count fraction is <i>n<sub>1</sub>/365</i> + <i>n<sub>2</sub>/366</i>, where
 * <ul>
 * 	<li>	<i>n<sub>1</sub></i> is the number of days falling into a non-leap year,</li>
 * 	<li>	<i>n<sub>2</sub></i> is the number of days falling into a leap year,</li>
 * </ul>
 * where the start date is included in the counting and the end date is excluded in the counting.
 * This means that from 31.12.2014 to 01.01.2015 the day count fraction is 1/366 since 2014 is a leap year.
 * 
 * <p>
 * The class passed that standard benchmark test in the IDSA document see net.finmath.tests.time.daycount.DayCountConventionTest
 * </p>
 *
 * <p>
 * The class can be constructed using isCountLastDayNotFirst = true, which will change its behavior compared to above.
 * In this case the start date is excluded in the counting and the end date is included in the counting.
 * This means that from 31.12.2014 to 01.01.2015 the day count fraction is 1/365 since 2015 is not a leap year.
 * </p>
 * 
 * @author Christian Fries
 */
public class DayCountConvention_ACT_ACT_ISDA extends DayCountConvention_ACT {

	private final boolean isCountLastDayNotFirst;
	
	/**
	 * Create an ACT/ACT ISDA day count convention.
	 * 
	 * @param isCountFirstDayNotLast If this value is false (default), the days are counted including the first day and excluding the last day. If this field is true, the days are counted excluding the first day and including the last day.
	 */
	public DayCountConvention_ACT_ACT_ISDA(boolean isCountFirstDayNotLast) {
		super();
		this.isCountLastDayNotFirst = isCountFirstDayNotLast;
	}

	/**
	 * Create an ACT/ACT ISDA day count convention.
	 */
	public DayCountConvention_ACT_ACT_ISDA() {
		this(false);
	}

	/* (non-Javadoc)
	 * @see net.finmath.time.daycount.DayCountConventionInterface#getDaycountFraction(java.time.LocalDate, java.time.LocalDate)
	 */
	@Override
	public double getDaycountFraction(LocalDate startDate, LocalDate endDate) {
		if(startDate.isAfter(endDate)) return -getDaycountFraction(endDate,startDate);

		/*
		 * Number of whole years between start and end. If start and end fall in the same year, this is -1 (there will be a double counting of 1 year below if start < end).
		 */
<<<<<<< HEAD
		double daycountFraction = endDate.getYear() - startDate.getYear() - 1.0;
=======
		double daycountFraction = endDate.getYear() - startDate.getYear() - 1.0; 
>>>>>>> 0df8217a

		/*
		 * Fraction from start to the end of start's year
		 */
<<<<<<< HEAD
		LocalDate startDateNextYear = startDate.withDayOfYear(1).plusYears(1);
		if(isCountLastDayNotFirst) startDateNextYear = startDateNextYear.minusDays(1);

		daycountFraction += getDaycount(startDate, startDateNextYear) / startDate.year().getMaximumValue();
=======
		LocalDate startDateNextYear = new LocalDate(startDate.getYear()+1,DateTimeConstants.JANUARY,1);
		
		if(isCountLastDayNotFirst) startDateNextYear = startDateNextYear.minusDays(1);

		daycountFraction += getDaycount(startDate, startDateNextYear) / startDate.dayOfYear().getMaximumValue();
>>>>>>> 0df8217a

		/*
		 * Fraction from beginning of end's year to end
		 */
<<<<<<< HEAD
		LocalDate endDateStartYear = endDate.withDayOfYear(1);
		if(isCountLastDayNotFirst) endDateStartYear = endDateStartYear.minusDays(1);

		daycountFraction += getDaycount(endDateStartYear, endDate) / endDate.year().getMaximumValue();
=======
		LocalDate endDateStartYear = new LocalDate(endDate.getYear(), DateTimeConstants.JANUARY, 1);
		if (isCountLastDayNotFirst) endDateStartYear = endDateStartYear.minusDays(1);
		

		daycountFraction += getDaycount(endDateStartYear, endDate) / endDate.dayOfYear().getMaximumValue();
>>>>>>> 0df8217a
		
		return Math.max(daycountFraction,0.0);
	}

	@Override
	public String toString() {
		return "DayCountConvention_ACT_ACT_ISDA [isCountLastDayNotFirst="
				+ isCountLastDayNotFirst + "]";
	}

}<|MERGE_RESOLUTION|>--- conflicted
+++ resolved
@@ -6,10 +6,7 @@
 
 package net.finmath.time.daycount;
 
-<<<<<<< HEAD
-=======
 import org.joda.time.DateTimeConstants;
->>>>>>> 0df8217a
 import org.joda.time.LocalDate;
 
 /**
@@ -17,12 +14,7 @@
  * 
  * Calculates the day count by calculating the actual number of days between startDate and endDate.
  * 
-<<<<<<< HEAD
- *  A fractional day is
- * rounded to the approximately nearest day 
-=======
  * A fractional day is rounded to the approximately nearest day.
->>>>>>> 0df8217a
  * 
  * The day count fraction is calculated using ACT_ACT_ISDA convention, that is, the
  * day count fraction is <i>n<sub>1</sub>/365</i> + <i>n<sub>2</sub>/366</i>, where
@@ -76,43 +68,25 @@
 		/*
 		 * Number of whole years between start and end. If start and end fall in the same year, this is -1 (there will be a double counting of 1 year below if start < end).
 		 */
-<<<<<<< HEAD
-		double daycountFraction = endDate.getYear() - startDate.getYear() - 1.0;
-=======
 		double daycountFraction = endDate.getYear() - startDate.getYear() - 1.0; 
->>>>>>> 0df8217a
 
 		/*
 		 * Fraction from start to the end of start's year
 		 */
-<<<<<<< HEAD
-		LocalDate startDateNextYear = startDate.withDayOfYear(1).plusYears(1);
-		if(isCountLastDayNotFirst) startDateNextYear = startDateNextYear.minusDays(1);
-
-		daycountFraction += getDaycount(startDate, startDateNextYear) / startDate.year().getMaximumValue();
-=======
 		LocalDate startDateNextYear = new LocalDate(startDate.getYear()+1,DateTimeConstants.JANUARY,1);
 		
 		if(isCountLastDayNotFirst) startDateNextYear = startDateNextYear.minusDays(1);
 
 		daycountFraction += getDaycount(startDate, startDateNextYear) / startDate.dayOfYear().getMaximumValue();
->>>>>>> 0df8217a
 
 		/*
 		 * Fraction from beginning of end's year to end
 		 */
-<<<<<<< HEAD
-		LocalDate endDateStartYear = endDate.withDayOfYear(1);
-		if(isCountLastDayNotFirst) endDateStartYear = endDateStartYear.minusDays(1);
-
-		daycountFraction += getDaycount(endDateStartYear, endDate) / endDate.year().getMaximumValue();
-=======
 		LocalDate endDateStartYear = new LocalDate(endDate.getYear(), DateTimeConstants.JANUARY, 1);
 		if (isCountLastDayNotFirst) endDateStartYear = endDateStartYear.minusDays(1);
 		
 
 		daycountFraction += getDaycount(endDateStartYear, endDate) / endDate.dayOfYear().getMaximumValue();
->>>>>>> 0df8217a
 		
 		return Math.max(daycountFraction,0.0);
 	}
