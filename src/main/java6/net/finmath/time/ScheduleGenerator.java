/*
 * (c) Copyright Christian P. Fries, Germany. All rights reserved. Contact: email@christianfries.com.
 *
 * Created on 07.09.2013
 */

package net.finmath.time;

import java.util.ArrayList;
<<<<<<< HEAD

import org.joda.time.LocalDate;
=======
>>>>>>> 0df8217a

import net.finmath.time.businessdaycalendar.BusinessdayCalendar;
import net.finmath.time.businessdaycalendar.BusinessdayCalendarAny;
import net.finmath.time.businessdaycalendar.BusinessdayCalendarInterface;
import net.finmath.time.businessdaycalendar.BusinessdayCalendarInterface.DateRollConvention;
import net.finmath.time.daycount.DayCountConventionInterface;
import net.finmath.time.daycount.DayCountConvention_30E_360;
import net.finmath.time.daycount.DayCountConvention_30E_360_ISDA;
import net.finmath.time.daycount.DayCountConvention_30U_360;
import net.finmath.time.daycount.DayCountConvention_ACT_360;
import net.finmath.time.daycount.DayCountConvention_ACT_365;
import net.finmath.time.daycount.DayCountConvention_ACT_ACT_ISDA;

import org.joda.time.LocalDate;

/**
 * Generates a schedule based on some meta data (frequency, maturity, date roll convention, etc.).
 * A schedule is just a collection of {@link net.finmath.time.Period}s.
 * 
 * <ul>
 * 	<li>The period length is specified via {@link net.finmath.time.ScheduleGenerator.Frequency}.
 * 	<li>The schedule generation considers short periods via the specification of {@link net.finmath.time.ScheduleGenerator.DaycountConvention}.</li>
 * 	<li>The schedule may use an externally provided business day adjustment via an object implementing {@link net.finmath.time.businessdaycalendar.BusinessdayCalendarInterface}</li>
 * 	<li>You may specify fixing and payment adjustments.
 * </ul>
 * 
 * @author Christian Fries
 * @date 02.03.2014
 */
public class ScheduleGenerator {

	/**
	 * Possible frequencies supported by {@link ScheduleGenerator}.
	 * 
	 * @author Christian Fries
	 */
	public enum Frequency {
		/** Daily periods. **/
		DAILY,
		/** Weekly periods. **/
		WEEKLY,
		/** One months periods. **/
		MONTHLY,
		/** Three months periods. **/
		QUARTERLY,
		/** Six months periods. **/
		SEMIANNUAL,
		/** Twelve months periods. **/
		ANNUAL,
		/** A single period, i.e., the period is as long as from start to maturity. **/
		TENOR
	}
	
	/**
	 * Possible day count conventions supported by {@link DaycountConvention}.
	 * 
	 * @author Christian Fries
	 */
	public enum DaycountConvention {
		/** See {@link net.finmath.time.daycount.DayCountConvention_30E_360_ISDA }. **/
		E30_360_ISDA,
		/** See {@link net.finmath.time.daycount.DayCountConvention_30E_360 }. **/
		E30_360,
		/** See {@link net.finmath.time.daycount.DayCountConvention_30U_360 }. **/
		U30_360,
		/** See {@link net.finmath.time.daycount.DayCountConvention_ACT_360 }. **/
		ACT_360,
		/** See {@link net.finmath.time.daycount.DayCountConvention_ACT_365 }. **/
		ACT_365,
		/** See {@link net.finmath.time.daycount.DayCountConvention_ACT_ACT_ISDA }. **/
		ACT_ACT_ISDA,
		ACT_ACT;

		public static DaycountConvention getEnum(String string) {
	        if(string == null) throw new IllegalArgumentException();
	        if(string.equalsIgnoreCase("30e/360 isda"))	return E30_360_ISDA;
	        if(string.equalsIgnoreCase("e30/360 isda"))	return E30_360_ISDA;
	        if(string.equalsIgnoreCase("30e/360"))		return E30_360;
	        if(string.equalsIgnoreCase("e30/360"))		return E30_360;
	        if(string.equalsIgnoreCase("30/360"))		return E30_360;
	        if(string.equalsIgnoreCase("30u/360"))		return U30_360;
	        if(string.equalsIgnoreCase("u30/360"))		return U30_360;
	        if(string.equalsIgnoreCase("act/360"))		return ACT_360;
	        if(string.equalsIgnoreCase("act/365"))		return ACT_365;
	        if(string.equalsIgnoreCase("act/act isda"))	return ACT_ACT_ISDA;
	        if(string.equalsIgnoreCase("act/act"))		return ACT_ACT;

	        return DaycountConvention.valueOf(string.toUpperCase());
	    }
	}
	
	/**
	 * Possible stub period conventions supported.
	 * 
	 * @author Christian Fries
	 */
	public enum ShortPeriodConvention {
		/** The first period will be shorter, if a regular period does not fit. **/
		FIRST,
		/** The last period will be shorter, if a regular period does not fit. **/
		LAST
	}

	private ScheduleGenerator() {
	}

	/**
	 * Schedule generation from meta data.
	 * 
	 * Generates a schedule based on some meta data.
	 * <ul>
	 * 	<li>The schedule generation considers short stub periods at beginning or at the end.</li>
	 * 	<li>Date rolling is performed using the provided businessdayCalendar.</li>
	 * </ul>
	 * 
	 * The reference date is used internally to represent all dates as doubles, i.e.
	 * t = 0 corresponds to the reference date.
	 * 
	 * @param referenceDate The date which is used in the schedule to internally convert dates to doubles, i.e., the date where t=0.
	 * @param startDate The start date of the first period.
	 * @param maturity The end date of the first period.
	 * @param frequency The frequency.
	 * @param daycountConvention The daycount convention.
	 * @param shortPeriodConvention If short period exists, have it first or last.
	 * @param dateRollConvention Adjustment to be applied to the all dates.
	 * @param businessdayCalendar Businessday calendar (holiday calendar) to be used for date roll adjustment.
	 * @param fixingOffsetDays Number of days to be added to period start to get the fixing date.
	 * @param paymentOffsetDays Number of days to be added to period end to get the payment date.
	 * @return The corresponding schedule
	 */
	public static ScheduleInterface createScheduleFromConventions(
			LocalDate referenceDate,
			LocalDate startDate,
			LocalDate maturity,
			Frequency frequency,
			DaycountConvention daycountConvention,
			ShortPeriodConvention shortPeriodConvention,
			DateRollConvention dateRollConvention,
			BusinessdayCalendarInterface businessdayCalendar,
			int	fixingOffsetDays,
			int	paymentOffsetDays
			)
	{
		/*
		 * Generate periods - note: we do not use any date roll convention
		 */
		ArrayList<Period> periods = new ArrayList<Period>();
	
		DayCountConventionInterface daycountConventionObject = null;
		switch (daycountConvention) {
		case E30_360_ISDA:
			daycountConventionObject = new DayCountConvention_30E_360_ISDA();
			break;
		case E30_360:
			daycountConventionObject = new DayCountConvention_30E_360();
			break;
		case U30_360:
			daycountConventionObject = new DayCountConvention_30U_360();
			break;
		case ACT_360:
			daycountConventionObject = new DayCountConvention_ACT_360();
			break;
		case ACT_365:
			daycountConventionObject = new DayCountConvention_ACT_365();
			break;
		case ACT_ACT_ISDA:
		case ACT_ACT:
		default:
			daycountConventionObject = new DayCountConvention_ACT_ACT_ISDA();
			break;
		}
	
		int periodLengthDays	= 0;
		int periodLengthWeeks	= 0;
		int periodLengthMonth	= 0;
		switch(frequency) {
		case DAILY:
			periodLengthDays	= 1;
			break;
		case WEEKLY:
			periodLengthWeeks	= 1;
			break;
		case MONTHLY:
			periodLengthMonth	= 1;
			break;
		case QUARTERLY:
			periodLengthMonth	= 3;
			break;
		case SEMIANNUAL:
			periodLengthMonth	= 6;
			break;
		case ANNUAL:
		default:
			periodLengthMonth	= 12;
			break;
		case TENOR:
			periodLengthMonth	= 100000;
			break;
		}
		
		if(shortPeriodConvention == ShortPeriodConvention.LAST) {
			/*
			 * Going forward on periodStartDate, starting with startDate as periodStartDate
			 */
			LocalDate periodStartDateUnadjusted	= startDate;
			LocalDate periodEndDateUnadjusted	= startDate;		
			LocalDate periodStartDate			= businessdayCalendar.getAdjustedDate(periodStartDateUnadjusted, dateRollConvention);
			while(periodStartDateUnadjusted.isBefore(maturity)) {
				// The following code only makes calculations on periodEndXxx while the periodStartXxx is only copied and used to check if we terminate
				// Determine period end
<<<<<<< HEAD
				periodEndDateUnadjusted = periodEndDateUnadjusted.plusDays(periodLengthDays)
						.plusWeeks(periodLengthWeeks)
						.plusMonths(periodLengthMonth);
				if(periodEndDateUnadjusted.isAfter(maturity)) {
					periodEndDateUnadjusted = maturity;
					periodStartDateUnadjusted 	= maturity;	// Terminate loop (next periodEndDateUnadjusted)
				}
				// Adjust period
				LocalDate periodEndDate		= businessdayCalendar.getAdjustedDate(periodEndDateUnadjusted, dateRollConvention);
				
=======
				periodEndDateUnadjusted = periodEndDateUnadjusted
						.plusDays(periodLengthDays)
						.plusWeeks(periodLengthWeeks)
						.plusMonths(periodLengthMonth);
				if(periodEndDateUnadjusted.isAfter(maturity)) {
					periodEndDateUnadjusted 	= maturity;
					periodStartDateUnadjusted 	= maturity;	// Terminate loop (next periodEndDateUnadjusted)
				}

				// Adjust period
				LocalDate periodEndDate		= businessdayCalendar.getAdjustedDate(periodEndDateUnadjusted, dateRollConvention);
	
>>>>>>> 0df8217a
				// Skip empty periods
				if(periodStartDate.compareTo(periodEndDate) == 0) continue;

				// Adjust fixing date
<<<<<<< HEAD
				LocalDate fixingDate = periodStartDate.plusDays(fixingOffsetDays);
				fixingDate = businessdayCalendar.getAdjustedDate(fixingDate, dateRollConvention);

				// Adjust payment date
				LocalDate paymentDate = periodEndDate.plusDays(paymentOffsetDays);
				paymentDate = businessdayCalendar.getAdjustedDate(paymentDate, dateRollConvention);
=======
				LocalDate fixingDate = businessdayCalendar.getAdjustedDate(periodStartDate.plusDays(fixingOffsetDays), dateRollConvention);

				// Adjust payment date
				LocalDate paymentDate = businessdayCalendar.getAdjustedDate(periodEndDate.plusDays(paymentOffsetDays), dateRollConvention); 
>>>>>>> 0df8217a
	
				// Create period
				periods.add(new Period(fixingDate, paymentDate, periodStartDate, periodEndDate));
	
				periodStartDate				= periodEndDate;
				periodStartDateUnadjusted	= periodEndDateUnadjusted;
			}
		} else {
			/*
			 * Going backward on periodEndDate, starting with maturity as periodEndDate
			 */
			LocalDate periodStartDateUnadjusted	= maturity;
			LocalDate periodEndDateUnadjusted	= maturity;
			LocalDate periodEndDate				= businessdayCalendar.getAdjustedDate(periodEndDateUnadjusted, dateRollConvention);
<<<<<<< HEAD
			while(periodEndDateUnadjusted.isAfter(startDate)) {
				// The following code only makes calculations on periodStartXxx while the periodEndXxx is only copied and used to check if we terminate
				// Determine period start
				periodStartDateUnadjusted = periodStartDateUnadjusted.minusDays(periodLengthDays)
						.minusWeeks(periodLengthWeeks)
						.minusMonths(periodLengthMonth);
=======
			
			while(periodEndDateUnadjusted.isAfter(startDate)) {
				// The following code only makes calculations on periodStartXxx while the periodEndXxx is only copied and used to check if we terminate
				// Determine period start
				periodStartDateUnadjusted = periodStartDateUnadjusted
						.minusDays(periodLengthDays)
						.minusWeeks(periodLengthWeeks)
						.minusMonths(periodLengthMonth);
				
				
>>>>>>> 0df8217a
				if(periodStartDateUnadjusted.isBefore(startDate))	{
					periodStartDateUnadjusted	= startDate;
					periodEndDateUnadjusted 	= startDate;	// Terminate loop (next periodEndDateUnadjusted)
				}

				// Adjust period
				LocalDate periodStartDate	= businessdayCalendar.getAdjustedDate(periodStartDateUnadjusted, dateRollConvention);

				// Skip empty periods
				if(periodStartDate.compareTo(periodEndDate) == 0) continue;
				
				// Roll fixing date
				LocalDate fixingDate = businessdayCalendar.getRolledDate(periodStartDate, fixingOffsetDays);
				// TODO: There might be an additional calendar adjustment of the fixingDate, if the index has its own businessdayCalendar.
	
				// Roll payment date
<<<<<<< HEAD
				 LocalDate paymentDate = businessdayCalendar.getRolledDate(periodEndDate, paymentOffsetDays);
=======
				LocalDate paymentDate = businessdayCalendar.getRolledDate(periodEndDate, paymentOffsetDays);
>>>>>>> 0df8217a
				// TODO: There might be an additional calendar adjustment of the paymentDate, if the index has its own businessdayCalendar.
	
				// Create period
				periods.add(0, new Period(fixingDate, paymentDate, periodStartDate, periodEndDate));
				
				periodEndDate			= periodStartDate;
				periodEndDateUnadjusted	= periodStartDateUnadjusted;
			}
		}

		return new Schedule(referenceDate, periods, daycountConventionObject);
	}

	/**
	 * Schedule generation from meta data.
	 * 
	 * Generates a schedule based on some meta data.
	 * <ul>
	 * 	<li>The schedule generation considers short stub periods at beginning or at the end.</li>
	 * 	<li>Date rolling is performed using the provided businessdayCalendar.</li>
	 * </ul>
	 * 
	 * The reference date is used internally to represent all dates as doubles.
	 * 
	 * @param referenceDate The date which is used in the schedule to internally convert dates to doubles, i.e., the date where t=0.
	 * @param startDate The start date of the first period (this may/should be an unadjusted date).
	 * @param maturityDate The end date of the last period (this may/should be an unadjusted date).
	 * @param frequency The frequency.
	 * @param daycountConvention The daycount convention.
	 * @param shortPeriodConvention If short period exists, have it first or last.
	 * @param dateRollConvention Adjustment to be applied to the all dates.
	 * @param businessdayCalendar Businessday calendar (holiday calendar) to be used for date roll adjustment.
	 * @param fixingOffsetDays Number of days to be added to period start to get the fixing date.
	 * @param paymentOffsetDays Number of days to be added to period end to get the payment date.
	 * @return The corresponding schedule
	 */
	public static ScheduleInterface createScheduleFromConventions(
			LocalDate referenceDate,
			LocalDate startDate,
			LocalDate maturityDate,
			String frequency,
			String daycountConvention,
			String shortPeriodConvention,
			String dateRollConvention,
			BusinessdayCalendarInterface businessdayCalendar,
			int	fixingOffsetDays,
			int	paymentOffsetDays
			)
	{
		return createScheduleFromConventions(
				referenceDate,
				startDate,
				maturityDate,
				Frequency.valueOf(frequency.replace("/", "_").toUpperCase()), 
				DaycountConvention.getEnum(daycountConvention),
				ShortPeriodConvention.valueOf(shortPeriodConvention.replace("/", "_").toUpperCase()),
				DateRollConvention.getEnum(dateRollConvention),
				businessdayCalendar,
				fixingOffsetDays,
				paymentOffsetDays
				);
	}

	/**
	 * Simple schedule generation.
	 * 
	 * Generates a schedule based on some meta data. The schedule generation
	 * considers short periods. Date rolling is ignored.
	 * 
	 * @param referenceDate The date which is used in the schedule to internally convert dates to doubles, i.e., the date where t=0.
	 * @param tradeDate Base date for the schedule generation (used to build spot date).
	 * @param spotOffsetDays Number of business days to be added to the trade date to obtain the spot date.
	 * @param startOffset The start date as an offset from the spotDate (build from tradeDate and spotOffsetDays) entered as a code like 1D, 1W, 1M, 2M, 3M, 1Y, etc.
	 * @param maturity The end date of the first period entered as a code like 1D, 1W, 1M, 2M, 3M, 1Y, etc.
	 * @param frequency The frequency.
	 * @param daycountConvention The day count convention.
	 * @param shortPeriodConvention If short period exists, have it first or last.
	 * @param dateRollConvention Adjustment to be applied to the all dates.
	 * @param businessdayCalendar Business day calendar (holiday calendar) to be used for date roll adjustment.
	 * @param fixingOffsetDays Number of business days to be added to period start to get the fixing date.
	 * @param paymentOffsetDays Number of business days to be added to period end to get the payment date.
	 * @return The corresponding schedule
	 */
	public static ScheduleInterface createScheduleFromConventions(
			LocalDate referenceDate,
			LocalDate tradeDate,
			int spotOffsetDays,
			String startOffset,
			String maturity,
			String frequency,
			String daycountConvention,
			String shortPeriodConvention,
			String dateRollConvention,
			BusinessdayCalendarInterface businessdayCalendar,
			int	fixingOffsetDays,
			int	paymentOffsetDays
			)
	{
<<<<<<< HEAD
=======
	
>>>>>>> 0df8217a
		LocalDate spotDate = businessdayCalendar.getRolledDate(tradeDate, spotOffsetDays);
		
		LocalDate startDate = BusinessdayCalendar.createDateFromDateAndOffsetCode(spotDate, startOffset);
	
		LocalDate maturityDate = BusinessdayCalendar.createDateFromDateAndOffsetCode(startDate, maturity);
	
		return createScheduleFromConventions(
				referenceDate,
				startDate,
				maturityDate,
				Frequency.valueOf(frequency.replace("/", "_").toUpperCase()), 
				DaycountConvention.getEnum(daycountConvention),
				ShortPeriodConvention.valueOf(shortPeriodConvention.replace("/", "_").toUpperCase()),
				DateRollConvention.getEnum(dateRollConvention),
				businessdayCalendar,
				fixingOffsetDays,
				paymentOffsetDays
				);
	}

	/**
	 * Simple schedule generation.
	 * 
	 * Generates a schedule based on some meta data. The schedule generation
	 * considers short periods. Date rolling is ignored.
	 * 
	 * @param referenceDate The date which is used in the schedule to internally convert dates to doubles, i.e., the date where t=0.
	 * @param spotOffsetDays Number of business days to be added to the reference date to obtain the spot date.
	 * @param startOffset The start date as an offset from the spotDate (build from referenceDate and spotOffsetDays) entered as a code like 1D, 1W, 1M, 2M, 3M, 1Y, etc.
	 * @param maturity The end date of the first period entered as a code like 1D, 1W, 1M, 2M, 3M, 1Y, etc.
	 * @param frequency The frequency.
	 * @param daycountConvention The day count convention.
	 * @param shortPeriodConvention If short period exists, have it first or last.
	 * @param dateRollConvention Adjustment to be applied to the all dates.
	 * @param businessdayCalendar Business day calendar (holiday calendar) to be used for date roll adjustment.
	 * @param fixingOffsetDays Number of business days to be added to period start to get the fixing date.
	 * @param paymentOffsetDays Number of business days to be added to period end to get the payment date.
	 * @return The corresponding schedule
	 */
	public static ScheduleInterface createScheduleFromConventions(
			LocalDate referenceDate,
			int spotOffsetDays,
			String startOffset,
			String maturity,
			String frequency,
			String daycountConvention,
			String shortPeriodConvention,
			String dateRollConvention,
			BusinessdayCalendarInterface businessdayCalendar,
			int	fixingOffsetDays,
			int	paymentOffsetDays
			)
	{
		return createScheduleFromConventions(referenceDate, referenceDate, spotOffsetDays, startOffset, maturity, frequency, daycountConvention, shortPeriodConvention, dateRollConvention, businessdayCalendar, fixingOffsetDays, paymentOffsetDays);
	}

	/**
	 * Simple schedule generation.
	 * 
	 * Generates a schedule based on some meta data. The schedule generation
	 * considers short periods. Date rolling is ignored.
	 * 
	 * @param referenceDate The date which is used in the schedule to internally convert dates to doubles, i.e., the date where t=0.
	 * @param startOffset The start date as an offset from the referenceDate entered as a code like 1D, 1W, 1M, 2M, 3M, 1Y, etc.
	 * @param maturity The end date of the first period entered as a code like 1D, 1W, 1M, 2M, 3M, 1Y, etc.
	 * @param frequency The frequency.
	 * @param daycountConvention The day count convention.
	 * @param shortPeriodConvention If short period exists, have it first or last.
	 * @param dateRollConvention Adjustment to be applied to the all dates.
	 * @param businessdayCalendar Business day calendar (holiday calendar) to be used for date roll adjustment.
	 * @param fixingOffsetDays Number of business days to be added to period start to get the fixing date.
	 * @param paymentOffsetDays Number of business days to be added to period end to get the payment date.
	 * @return The corresponding schedule
	 */
	public static ScheduleInterface createScheduleFromConventions(
			LocalDate referenceDate,
			String startOffset,
			String maturity,
			String frequency,
			String daycountConvention,
			String shortPeriodConvention,
			String dateRollConvention,
			BusinessdayCalendarInterface businessdayCalendar,
			int	fixingOffsetDays,
			int	paymentOffsetDays
			)
	{
		LocalDate startDate = BusinessdayCalendar.createDateFromDateAndOffsetCode(referenceDate, startOffset);
	
		LocalDate maturityDate = BusinessdayCalendar.createDateFromDateAndOffsetCode(startDate, maturity);
	
		return createScheduleFromConventions(
				referenceDate,
				startDate,
				maturityDate,
				Frequency.valueOf(frequency.replace("/", "_").toUpperCase()), 
				DaycountConvention.getEnum(daycountConvention),
				ShortPeriodConvention.valueOf(shortPeriodConvention.replace("/", "_").toUpperCase()),
				DateRollConvention.getEnum(dateRollConvention),
				businessdayCalendar,
				fixingOffsetDays,
				paymentOffsetDays
				);
	}

	/**
	 * Generates a schedule based on some meta data. The schedule generation
	 * considers short periods.
	 * 
	 * @param referenceDate The date which is used in the schedule to internally convert dates to doubles, i.e., the date where t=0.
	 * @param startDate The start date of the first period.
	 * @param frequency The frequency.
	 * @param maturity The end date of the first period.
	 * @param daycountConvention The daycount convention.
	 * @param shortPeriodConvention If short period exists, have it first or last.
	 * @param dateRollConvention Adjustment to be applied to the all dates.
	 * @param businessdayCalendar Businessday calendar (holiday calendar) to be used for date roll adjustment.
	 * @param fixingOffsetDays Number of days to be added to period start to get the fixing date.
	 * @param paymentOffsetDays Number of days to be added to period end to get the payment date.
	 * @return The corresponding schedule
	 */
	public static ScheduleInterface createScheduleFromConventions(
			LocalDate referenceDate,
			LocalDate startDate,
			String frequency,
			double maturity,
			String daycountConvention,
			String shortPeriodConvention,
			String dateRollConvention,
			BusinessdayCalendarInterface businessdayCalendar,
			int	fixingOffsetDays,
			int	paymentOffsetDays
			)
	{
		LocalDate maturityDate = createDateFromDateAndOffset(startDate, maturity);
	
		return createScheduleFromConventions(
				referenceDate,
				startDate,
				maturityDate,
				Frequency.valueOf(frequency.toUpperCase()), 
				DaycountConvention.getEnum(daycountConvention),
				ShortPeriodConvention.valueOf(shortPeriodConvention.toUpperCase()),
				DateRollConvention.getEnum(dateRollConvention),
				businessdayCalendar,
				fixingOffsetDays,
				paymentOffsetDays
				);
		
	}

	/**
	 * Generates a schedule based on some meta data. The schedule generation
	 * considers short periods. Date rolling is ignored.
	 * 
	 * @param referenceDate The date which is used in the schedule to internally convert dates to doubles, i.e., the date where t=0.
	 * @param startDate The start date of the first period.
	 * @param frequency The frequency.
	 * @param maturity The end date of the first period.
	 * @param daycountConvention The daycount convention.
	 * @param shortPeriodConvention If short period exists, have it first or last.
	 * @return The corresponding schedule
	 */
	public static ScheduleInterface createScheduleFromConventions(
			LocalDate referenceDate,
			LocalDate startDate,
			String frequency,
			double maturity,
			String daycountConvention,
			String shortPeriodConvention
			)
	{
		return createScheduleFromConventions(
				referenceDate,
				startDate,
				frequency,
				maturity,
				daycountConvention,
				shortPeriodConvention,
				"UNADJUSTED",
				new BusinessdayCalendarAny(),
				0, 0);
	}

	/**
	 * Create a new date by "adding" a year fraction to the start date.
	 * The year fraction is interpreted in a 30/360 way. More specifically,
	 * every integer unit advances by a year, each remaining fraction of 12
	 * advances by a month and each remaining fraction of 30 advances a day.
	 * 
	 * The function may be used to ease the creation of maturities in spreadsheets.
	 * 
	 * @param baseDate The start date.
	 * @param offsetYearFrac The year fraction in 30/360 to be used for adding to the start date.
	 * @return A date corresponding the maturity.
	 */
	private static LocalDate createDateFromDateAndOffset(LocalDate baseDate, double offsetYearFrac) {

		// Years
<<<<<<< HEAD
		LocalDate maturity = baseDate;
		maturity = maturity.plusYears((int)offsetYearFrac); 
		
		// Months
		offsetYearFrac = (offsetYearFrac - (int)offsetYearFrac) * 12;
		maturity = maturity.plusMonths((int)offsetYearFrac); 
=======
		LocalDate maturity = baseDate.plusYears((int)offsetYearFrac);
		
		// Months
		offsetYearFrac = (offsetYearFrac - (int)offsetYearFrac) * 12;
		maturity = maturity.plusMonths((int)offsetYearFrac);
>>>>>>> 0df8217a
		
		// Days
		offsetYearFrac = (offsetYearFrac - (int)offsetYearFrac) * 30;
		maturity = maturity.plusDays((int)Math.round(offsetYearFrac));

		return maturity;
	}
<<<<<<< HEAD

=======
>>>>>>> 0df8217a
}<|MERGE_RESOLUTION|>--- conflicted
+++ resolved
@@ -7,11 +7,6 @@
 package net.finmath.time;
 
 import java.util.ArrayList;
-<<<<<<< HEAD
-
-import org.joda.time.LocalDate;
-=======
->>>>>>> 0df8217a
 
 import net.finmath.time.businessdaycalendar.BusinessdayCalendar;
 import net.finmath.time.businessdaycalendar.BusinessdayCalendarAny;
@@ -222,18 +217,6 @@
 			while(periodStartDateUnadjusted.isBefore(maturity)) {
 				// The following code only makes calculations on periodEndXxx while the periodStartXxx is only copied and used to check if we terminate
 				// Determine period end
-<<<<<<< HEAD
-				periodEndDateUnadjusted = periodEndDateUnadjusted.plusDays(periodLengthDays)
-						.plusWeeks(periodLengthWeeks)
-						.plusMonths(periodLengthMonth);
-				if(periodEndDateUnadjusted.isAfter(maturity)) {
-					periodEndDateUnadjusted = maturity;
-					periodStartDateUnadjusted 	= maturity;	// Terminate loop (next periodEndDateUnadjusted)
-				}
-				// Adjust period
-				LocalDate periodEndDate		= businessdayCalendar.getAdjustedDate(periodEndDateUnadjusted, dateRollConvention);
-				
-=======
 				periodEndDateUnadjusted = periodEndDateUnadjusted
 						.plusDays(periodLengthDays)
 						.plusWeeks(periodLengthWeeks)
@@ -246,24 +229,14 @@
 				// Adjust period
 				LocalDate periodEndDate		= businessdayCalendar.getAdjustedDate(periodEndDateUnadjusted, dateRollConvention);
 	
->>>>>>> 0df8217a
 				// Skip empty periods
 				if(periodStartDate.compareTo(periodEndDate) == 0) continue;
 
 				// Adjust fixing date
-<<<<<<< HEAD
-				LocalDate fixingDate = periodStartDate.plusDays(fixingOffsetDays);
-				fixingDate = businessdayCalendar.getAdjustedDate(fixingDate, dateRollConvention);
-
-				// Adjust payment date
-				LocalDate paymentDate = periodEndDate.plusDays(paymentOffsetDays);
-				paymentDate = businessdayCalendar.getAdjustedDate(paymentDate, dateRollConvention);
-=======
 				LocalDate fixingDate = businessdayCalendar.getAdjustedDate(periodStartDate.plusDays(fixingOffsetDays), dateRollConvention);
 
 				// Adjust payment date
 				LocalDate paymentDate = businessdayCalendar.getAdjustedDate(periodEndDate.plusDays(paymentOffsetDays), dateRollConvention); 
->>>>>>> 0df8217a
 	
 				// Create period
 				periods.add(new Period(fixingDate, paymentDate, periodStartDate, periodEndDate));
@@ -278,14 +251,6 @@
 			LocalDate periodStartDateUnadjusted	= maturity;
 			LocalDate periodEndDateUnadjusted	= maturity;
 			LocalDate periodEndDate				= businessdayCalendar.getAdjustedDate(periodEndDateUnadjusted, dateRollConvention);
-<<<<<<< HEAD
-			while(periodEndDateUnadjusted.isAfter(startDate)) {
-				// The following code only makes calculations on periodStartXxx while the periodEndXxx is only copied and used to check if we terminate
-				// Determine period start
-				periodStartDateUnadjusted = periodStartDateUnadjusted.minusDays(periodLengthDays)
-						.minusWeeks(periodLengthWeeks)
-						.minusMonths(periodLengthMonth);
-=======
 			
 			while(periodEndDateUnadjusted.isAfter(startDate)) {
 				// The following code only makes calculations on periodStartXxx while the periodEndXxx is only copied and used to check if we terminate
@@ -296,7 +261,6 @@
 						.minusMonths(periodLengthMonth);
 				
 				
->>>>>>> 0df8217a
 				if(periodStartDateUnadjusted.isBefore(startDate))	{
 					periodStartDateUnadjusted	= startDate;
 					periodEndDateUnadjusted 	= startDate;	// Terminate loop (next periodEndDateUnadjusted)
@@ -313,11 +277,7 @@
 				// TODO: There might be an additional calendar adjustment of the fixingDate, if the index has its own businessdayCalendar.
 	
 				// Roll payment date
-<<<<<<< HEAD
-				 LocalDate paymentDate = businessdayCalendar.getRolledDate(periodEndDate, paymentOffsetDays);
-=======
 				LocalDate paymentDate = businessdayCalendar.getRolledDate(periodEndDate, paymentOffsetDays);
->>>>>>> 0df8217a
 				// TODO: There might be an additional calendar adjustment of the paymentDate, if the index has its own businessdayCalendar.
 	
 				// Create period
@@ -416,10 +376,7 @@
 			int	paymentOffsetDays
 			)
 	{
-<<<<<<< HEAD
-=======
-	
->>>>>>> 0df8217a
+	
 		LocalDate spotDate = businessdayCalendar.getRolledDate(tradeDate, spotOffsetDays);
 		
 		LocalDate startDate = BusinessdayCalendar.createDateFromDateAndOffsetCode(spotDate, startOffset);
@@ -619,20 +576,11 @@
 	private static LocalDate createDateFromDateAndOffset(LocalDate baseDate, double offsetYearFrac) {
 
 		// Years
-<<<<<<< HEAD
-		LocalDate maturity = baseDate;
-		maturity = maturity.plusYears((int)offsetYearFrac); 
-		
-		// Months
-		offsetYearFrac = (offsetYearFrac - (int)offsetYearFrac) * 12;
-		maturity = maturity.plusMonths((int)offsetYearFrac); 
-=======
 		LocalDate maturity = baseDate.plusYears((int)offsetYearFrac);
 		
 		// Months
 		offsetYearFrac = (offsetYearFrac - (int)offsetYearFrac) * 12;
 		maturity = maturity.plusMonths((int)offsetYearFrac);
->>>>>>> 0df8217a
 		
 		// Days
 		offsetYearFrac = (offsetYearFrac - (int)offsetYearFrac) * 30;
@@ -640,8 +588,4 @@
 
 		return maturity;
 	}
-<<<<<<< HEAD
-
-=======
->>>>>>> 0df8217a
 }