--- conflicted
+++ resolved
@@ -1,129 +1,3 @@
-<<<<<<< HEAD
-/*
- * (c) Copyright Christian P. Fries, Germany. All rights reserved. Contact: email@christian-fries.de.
- *
- * Created on 17.02.2013
- */
-package net.finmath.marketdata.model.volatilities;
-
-import org.joda.time.LocalDate;
-
-import net.finmath.functions.AnalyticFormulas;
-import net.finmath.marketdata.model.AnalyticModelInterface;
-import net.finmath.marketdata.model.curves.DiscountCurveInterface;
-import net.finmath.marketdata.model.curves.ForwardCurveInterface;
-import net.finmath.time.daycount.DayCountConventionInterface;
-
-/**
- * Abstract base class for a volatility surface. It stores the name of the surface and
- * provides some convenient way of getting values.
- *  
- * @author Christian Fries
- */
-public abstract class AbstractVolatilitySurface implements VolatilitySurfaceInterface, Cloneable {
-
-	private	final	LocalDate	referenceDate;
-	private final	String		name;
-
-	protected ForwardCurveInterface forwardCurve;
-	protected DiscountCurveInterface discountCurve;
-	protected QuotingConvention quotingConvention;
-	protected DayCountConventionInterface daycountConvention;
-
-	public AbstractVolatilitySurface(String name, LocalDate referenceDate) {
-		super();
-		this.name = name;
-		this.referenceDate = referenceDate;
-	}
-
-	@Override
-	public String getName() {
-		return name;
-	}
-
-	@Override
-	public LocalDate getReferenceDate() {
-		return referenceDate;
-	}
-
-	@Override
-	public String toString() {
-		return super.toString() + "\n\"" + this.getName() + "\"";
-	}
-
-	@Override
-	public Object clone() throws CloneNotSupportedException {
-		return super.clone();
-	}
-
-	@Override
-	public QuotingConvention getQuotingConvention() {
-		return quotingConvention;
-	}
-
-	/**
-	 * Convert the value of a caplet from on quoting convention to another quoting convention.
-	 * 
-	 * @param model An analytic model providing the context when fetching required market date.
-	 * @param optionMaturity Option maturity of the caplet.
-	 * @param optionStrike Option strike of the cpalet.
-	 * @param value Value of the caplet given in the form of <code>fromQuotingConvention</code>.
-	 * @param fromQuotingConvention The quoting convention of the given value.
-	 * @param toQuotingConvention The quoting convention requested.
-	 * @return Value of the caplet given in the form of <code>toQuotingConvention</code>. 
-	 */
-	public double convertFromTo(AnalyticModelInterface model, double optionMaturity, double optionStrike, double value, QuotingConvention fromQuotingConvention, QuotingConvention toQuotingConvention) {
-
-		if(fromQuotingConvention.equals(toQuotingConvention)) return value;
-
-		double periodStart = optionMaturity;
-		double periodEnd = periodStart + forwardCurve.getPaymentOffset(periodStart);
-
-		double forward = forwardCurve.getForward(null, periodStart);
-
-		double daycountFraction;
-		if(daycountConvention != null) {
-			LocalDate startDate = referenceDate.plusDays((int)Math.round(periodStart*365));
-			LocalDate endDate = referenceDate.plusDays((int)Math.round(periodEnd*365));
-			daycountFraction = daycountConvention.getDaycountFraction(startDate, endDate);
-		}
-		else {
-			daycountFraction = forwardCurve.getPaymentOffset(periodStart);
-		}
-
-		double payoffUnit = discountCurve.getDiscountFactor(optionMaturity+forwardCurve.getPaymentOffset(optionMaturity)) * daycountFraction;
-
-		if(toQuotingConvention.equals(QuotingConvention.PRICE) && fromQuotingConvention.equals(QuotingConvention.VOLATILITYLOGNORMAL)) {
-			return AnalyticFormulas.blackScholesGeneralizedOptionValue(forward, value, optionMaturity, optionStrike, payoffUnit);
-		}
-		else if(toQuotingConvention.equals(QuotingConvention.PRICE) && fromQuotingConvention.equals(QuotingConvention.VOLATILITYNORMAL)) {
-			return AnalyticFormulas.bachelierOptionValue(forward, value, optionMaturity, optionStrike, payoffUnit);
-		}
-		else if(toQuotingConvention.equals(QuotingConvention.VOLATILITYLOGNORMAL) && fromQuotingConvention.equals(QuotingConvention.PRICE)) {
-			return AnalyticFormulas.blackScholesOptionImpliedVolatility(forward, optionMaturity, optionStrike, payoffUnit, value);
-		}
-		else if(toQuotingConvention.equals(QuotingConvention.VOLATILITYNORMAL) && fromQuotingConvention.equals(QuotingConvention.PRICE)) {
-			return AnalyticFormulas.bachelierOptionImpliedVolatility(forward, optionMaturity, optionStrike, payoffUnit, value);
-		}
-		else {
-			return convertFromTo(model, optionMaturity, optionStrike, convertFromTo(model, optionMaturity, optionStrike, value, fromQuotingConvention, QuotingConvention.PRICE), QuotingConvention.PRICE, toQuotingConvention);
-		}
-	}
-
-	/**
-	 * Convert the value of a caplet from one quoting convention to another quoting convention.
-	 * 
-	 * @param optionMaturity Option maturity of the caplet.
-	 * @param optionStrike Option strike of the caplet.
-	 * @param value Value of the caplet given in the form of <code>fromQuotingConvention</code>.
-	 * @param fromQuotingConvention The quoting convention of the given value.
-	 * @param toQuotingConvention The quoting convention requested.
-	 * @return Value of the caplet given in the form of <code>toQuotingConvention</code>. 
-	 */
-	public double convertFromTo(double optionMaturity, double optionStrike, double value, QuotingConvention fromQuotingConvention, QuotingConvention toQuotingConvention) {
-		return convertFromTo(null, optionMaturity, optionStrike, value, fromQuotingConvention, toQuotingConvention);
-	}
-=======
 /*
  * (c) Copyright Christian P. Fries, Germany. All rights reserved. Contact: email@christian-fries.de.
  *
@@ -248,5 +122,4 @@
 	public double convertFromTo(double optionMaturity, double optionStrike, double value, QuotingConvention fromQuotingConvention, QuotingConvention toQuotingConvention) {
 		return convertFromTo(null, optionMaturity, optionStrike, value, fromQuotingConvention, toQuotingConvention);
 	}
->>>>>>> 0df8217a
 }