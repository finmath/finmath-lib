/*
 * (c) Copyright Christian P. Fries, Germany. All rights reserved. Contact: email@christian-fries.de.
 *
 * Created on 20.05.2005
 */
package net.finmath.marketdata.model.curves;

import java.io.Serializable;
<<<<<<< HEAD
import java.util.Calendar;
=======
>>>>>>> 6e2de2d8

import net.finmath.marketdata.model.AnalyticModelInterface;
import net.finmath.time.TimeDiscretizationInterface;

<<<<<<< HEAD
=======
import org.joda.time.LocalDate;

>>>>>>> 6e2de2d8
/**
 * Implementation of a discount factor curve based on {@link net.finmath.marketdata.model.curves.Curve}. The discount curve is based on the {@link net.finmath.marketdata.model.curves.Curve} class.
 * 
 * It thus features all interpolation and extrapolation methods and interpolation entities
 * as {@link net.finmath.marketdata.model.curves.Curve} and implements the {@link net.finmath.marketdata.model.curves.DiscountCurveInterface}.
 * 
 * Note that this version of the DiscountCurve will no longer make the
 * assumption that at t=0 its value is 1.0. Such a norming is not
 * necessary since valuation will always divide by the corresponding
 * discount factor at evaluation time. See the implementation of {@link net.finmath.marketdata.products.SwapLeg}
 * for an example.
 * 
 * @author Christian Fries
 * @see net.finmath.marketdata.products.SwapLeg
 * @see net.finmath.marketdata.model.curves.Curve
 */
public class DiscountCurve extends Curve implements Serializable, DiscountCurveInterface {

	private static final long serialVersionUID = -4126228588123963885L;

	/**
	 * Create an empty discount curve using default interpolation and extrapolation methods.
	 * 
	 * @param name The name of this discount curve.
	 */
	private DiscountCurve(String name) {
		super(name, null, InterpolationMethod.LINEAR, ExtrapolationMethod.CONSTANT, InterpolationEntity.LOG_OF_VALUE_PER_TIME);
	}

	/**
	 * Create an empty discount curve using given interpolation and extrapolation methods.
	 *
	 * @param name The name of this discount curve.
	 * @param interpolationMethod The interpolation method used for the curve.
	 * @param extrapolationMethod The extrapolation method used for the curve.
	 * @param interpolationEntity The entity interpolated/extrapolated.
	 */
	private DiscountCurve(String name, InterpolationMethod interpolationMethod,
			ExtrapolationMethod extrapolationMethod, InterpolationEntity interpolationEntity){

		super(name, null, interpolationMethod, extrapolationMethod, interpolationEntity);
	}


	/**
	 * Create an empty discount curve using given interpolation and extrapolation methods.
	 *
	 * @param name The name of this discount curve.
	 * @param referenceDate The reference date for this curve, i.e., the date which defined t=0.
	 * @param interpolationMethod The interpolation method used for the curve.
	 * @param extrapolationMethod The extrapolation method used for the curve.
	 * @param interpolationEntity The entity interpolated/extrapolated.
	 */
<<<<<<< HEAD
	private DiscountCurve(String name, Calendar referenceDate, InterpolationMethod interpolationMethod,
=======
	private DiscountCurve(String name, LocalDate referenceDate, InterpolationMethod interpolationMethod,
>>>>>>> 6e2de2d8
			ExtrapolationMethod extrapolationMethod, InterpolationEntity interpolationEntity){

		super(name, referenceDate, interpolationMethod, extrapolationMethod, interpolationEntity);
	}

	/**
	 * Create a discount curve from given times and given discount factors using given interpolation and extrapolation methods.
	 *
	 * @param name The name of this discount curve.
	 * @param referenceDate The reference date for this curve, i.e., the date which defined t=0.
	 * @param times Array of times as doubles.
	 * @param givenDiscountFactors Array of corresponding discount factors.
	 * @param isParameter Array of booleans specifying whether this point is served "as as parameter", e.g., whether it is calibrates (e.g. using CalibratedCurves).
	 * @param interpolationMethod The interpolation method used for the curve.
	 * @param extrapolationMethod The extrapolation method used for the curve.
	 * @param interpolationEntity The entity interpolated/extrapolated.
	 * @return A new discount factor object.
	 */
	public static DiscountCurve createDiscountCurveFromDiscountFactors(
<<<<<<< HEAD
			String name, Calendar referenceDate,
=======
			String name, LocalDate referenceDate,
>>>>>>> 6e2de2d8
			double[] times, double[] givenDiscountFactors, boolean[] isParameter,
			InterpolationMethod interpolationMethod, ExtrapolationMethod extrapolationMethod, InterpolationEntity interpolationEntity) {

		DiscountCurve discountFactors = new DiscountCurve(name, referenceDate, interpolationMethod, extrapolationMethod, interpolationEntity);

		for(int timeIndex=0; timeIndex<times.length;timeIndex++) {
			discountFactors.addDiscountFactor(times[timeIndex], givenDiscountFactors[timeIndex], isParameter != null && isParameter[timeIndex]);
		}

		return discountFactors;
	}

	/**
	 * Create a discount curve from given times and given discount factors using given interpolation and extrapolation methods.
	 *
	 * @param name The name of this discount curve.
	 * @param times Array of times as doubles.
	 * @param givenDiscountFactors Array of corresponding discount factors.
	 * @param isParameter Array of booleans specifying whether this point is served "as as parameter", e.g., whether it is calibrates (e.g. using CalibratedCurves).
	 * @param interpolationMethod The interpolation method used for the curve.
	 * @param extrapolationMethod The extrapolation method used for the curve.
	 * @param interpolationEntity The entity interpolated/extrapolated.
	 * @return A new discount factor object.
	 */
	public static DiscountCurve createDiscountCurveFromDiscountFactors(
			String name,
			double[] times,
			double[] givenDiscountFactors,
			boolean[] isParameter,
			InterpolationMethod interpolationMethod, ExtrapolationMethod extrapolationMethod, InterpolationEntity interpolationEntity) {
		return createDiscountCurveFromDiscountFactors(name, null, times, givenDiscountFactors, isParameter, interpolationMethod, extrapolationMethod, interpolationEntity);
	}

	/**
	 * Create a discount curve from given times and given discount factors using given interpolation and extrapolation methods.
	 *
	 * @param name The name of this discount curve.
	 * @param times Array of times as doubles.
	 * @param givenDiscountFactors Array of corresponding discount factors.
	 * @param interpolationMethod The interpolation method used for the curve.
	 * @param extrapolationMethod The extrapolation method used for the curve.
	 * @param interpolationEntity The entity interpolated/extrapolated.
	 * @return A new discount factor object.
	 */
	public static DiscountCurve createDiscountCurveFromDiscountFactors(
			String name,
			double[] times,
			double[] givenDiscountFactors,
			InterpolationMethod interpolationMethod, ExtrapolationMethod extrapolationMethod, InterpolationEntity interpolationEntity) {
		boolean[] isParameter = new boolean[times.length];
		for(int timeIndex=0; timeIndex<times.length;timeIndex++) {
			isParameter[timeIndex] = times[timeIndex] > 0;
		}
		
		return createDiscountCurveFromDiscountFactors(name, times, givenDiscountFactors, isParameter, interpolationMethod, extrapolationMethod, interpolationEntity);
	}

	/**
	 * Create a discount curve from given times and given discount factors using default interpolation and extrapolation methods.
	 * 
	 * @param name The name of this discount curve.
	 * @param times Array of times as doubles.
	 * @param givenDiscountFactors Array of corresponding discount factors.
	 * @return A new discount factor object.
	 */
	public static DiscountCurve createDiscountCurveFromDiscountFactors(String name, double[] times, double[] givenDiscountFactors) {
		DiscountCurve discountFactors = new DiscountCurve(name);

		for(int timeIndex=0; timeIndex<times.length;timeIndex++) {
			discountFactors.addDiscountFactor(times[timeIndex], givenDiscountFactors[timeIndex], times[timeIndex] > 0);
		}

		return discountFactors;
	}

	/**
	 * Create a discount curve from given times and given zero rates using given interpolation and extrapolation methods.
	 * The discount factor is determined by 
	 * <code>
	 * 		givenDiscountFactors[timeIndex] = Math.exp(- givenZeroRates[timeIndex] * times[timeIndex]);
	 * </code>
	 *
	 * @param name The name of this discount curve.
	 * @param referenceDate The reference date for this curve, i.e., the date which defined t=0.
	 * @param times Array of times as doubles.
	 * @param givenZeroRates Array of corresponding zero rates.
	 * @param isParameter Array of booleans specifying whether this point is served "as as parameter", e.g., whether it is calibrates (e.g. using CalibratedCurves).
	 * @param interpolationMethod The interpolation method used for the curve.
	 * @param extrapolationMethod The extrapolation method used for the curve.
	 * @param interpolationEntity The entity interpolated/extrapolated.
	 * @return A new discount factor object.
	 */
	public static DiscountCurve createDiscountCurveFromZeroRates(
<<<<<<< HEAD
			String name, Calendar referenceDate,
=======
			String name, LocalDate referenceDate,
>>>>>>> 6e2de2d8
			double[] times, double[] givenZeroRates, boolean[] isParameter,
			InterpolationMethod interpolationMethod, ExtrapolationMethod extrapolationMethod, InterpolationEntity interpolationEntity) {
		
		double[] givenDiscountFactors = new double[givenZeroRates.length];

		for(int timeIndex=0; timeIndex<times.length;timeIndex++) {
			givenDiscountFactors[timeIndex] = Math.exp(- givenZeroRates[timeIndex] * times[timeIndex]);
		}

		return createDiscountCurveFromDiscountFactors(name, referenceDate, times, givenDiscountFactors, isParameter, interpolationMethod, extrapolationMethod, interpolationEntity);
	}
	
	/**
	 * Create a discount curve from given times and given zero rates using given interpolation and extrapolation methods.
	 * The discount factor is determined by 
	 * <code>
	 * 		givenDiscountFactors[timeIndex] = Math.exp(- givenZeroRates[timeIndex] * times[timeIndex]);
	 * </code>
	 *
	 * @param name The name of this discount curve.
	 * @param times Array of times as doubles.
	 * @param givenZeroRates Array of corresponding zero rates.
	 * @param isParameter Array of booleans specifying whether this point is served "as as parameter", e.g., whether it is calibrates (e.g. using CalibratedCurves).
	 * @param interpolationMethod The interpolation method used for the curve.
	 * @param extrapolationMethod The extrapolation method used for the curve.
	 * @param interpolationEntity The entity interpolated/extrapolated.
	 * @return A new discount factor object.
	 */
	public static DiscountCurve createDiscountCurveFromZeroRates(
			String name,
			double[] times, double[] givenZeroRates, boolean[] isParameter,
			InterpolationMethod interpolationMethod, ExtrapolationMethod extrapolationMethod, InterpolationEntity interpolationEntity) {
		
		return createDiscountCurveFromZeroRates(name, null, times, givenZeroRates, isParameter, interpolationMethod, extrapolationMethod, interpolationEntity);
	}

	/**
	 * Create a discount curve from given times and given zero rates using given interpolation and extrapolation methods.
	 * The discount factor is determined by 
	 * <code>
	 * 		givenDiscountFactors[timeIndex] = Math.exp(- givenZeroRates[timeIndex] * times[timeIndex]);
	 * </code>
	 *
	 * @param name The name of this discount curve.
	 * @param referenceDate The reference date for this curve, i.e., the date which defined t=0.
	 * @param times Array of times as doubles.
	 * @param givenZeroRates Array of corresponding zero rates.
	 * @param interpolationMethod The interpolation method used for the curve.
	 * @param extrapolationMethod The extrapolation method used for the curve.
	 * @param interpolationEntity The entity interpolated/extrapolated.
	 * @return A new discount factor object.
	 */
	public static DiscountCurve createDiscountCurveFromZeroRates(
<<<<<<< HEAD
			String name, Calendar referenceDate,
=======
			String name, LocalDate referenceDate,
>>>>>>> 6e2de2d8
			double[] times, double[] givenZeroRates,
			InterpolationMethod interpolationMethod, ExtrapolationMethod extrapolationMethod, InterpolationEntity interpolationEntity) {
		
		double[] givenDiscountFactors = new double[givenZeroRates.length];
		boolean[] isParameter = new boolean[givenZeroRates.length];

		for(int timeIndex=0; timeIndex<times.length;timeIndex++) {
			givenDiscountFactors[timeIndex] = Math.exp(- givenZeroRates[timeIndex] * times[timeIndex]);
			isParameter[timeIndex] = false;
		}

		return createDiscountCurveFromDiscountFactors(name, referenceDate, times, givenDiscountFactors, isParameter, interpolationMethod, extrapolationMethod, interpolationEntity);
	}

	/**
	 * Create a discount curve from given times and given zero rates using default interpolation and extrapolation methods.
	 * The discount factor is determined by 
	 * <code>
	 * 		givenDiscountFactors[timeIndex] = Math.exp(- givenZeroRates[timeIndex] * times[timeIndex]);
	 * </code>
	 * 
	 * @param name The name of this discount curve.
	 * @param times Array of times as doubles.
	 * @param givenZeroRates Array of corresponding zero rates.
	 * @return A new discount factor object.
	 */
	public static DiscountCurve createDiscountCurveFromZeroRates(String name, double[] times, double[] givenZeroRates) {
		double[] givenDiscountFactors = new double[givenZeroRates.length];

		for(int timeIndex=0; timeIndex<times.length;timeIndex++) {
			givenDiscountFactors[timeIndex] = Math.exp(- givenZeroRates[timeIndex] * times[timeIndex]);
		}

		return createDiscountCurveFromDiscountFactors(name, times, givenDiscountFactors);
	}

	/**
	 * Create a discount curve from given times and given annualized zero rates using given interpolation and extrapolation methods.
	 * The discount factor is determined by 
	 * <code>
	 * 		givenDiscountFactors[timeIndex] = Math.pow(1.0 + givenAnnualizedZeroRates[timeIndex], -times[timeIndex]);
	 * </code>
	 *
	 * @param name The name of this discount curve.
	 * @param referenceDate The reference date for this curve, i.e., the date which defined t=0.
	 * @param times Array of times as doubles.
	 * @param givenAnnualizedZeroRates Array of corresponding zero rates.
	 * @param isParameter Array of booleans specifying whether this point is served "as as parameter", e.g., whether it is calibrates (e.g. using CalibratedCurves).
	 * @param interpolationMethod The interpolation method used for the curve.
	 * @param extrapolationMethod The extrapolation method used for the curve.
	 * @param interpolationEntity The entity interpolated/extrapolated.
	 * @return A new discount factor object.
	 */
	public static DiscountCurve createDiscountCurveFromAnnualizedZeroRates(
<<<<<<< HEAD
			String name, Calendar referenceDate,
=======
			String name, LocalDate referenceDate,
>>>>>>> 6e2de2d8
			double[] times, double[] givenAnnualizedZeroRates, boolean[] isParameter,
			InterpolationMethod interpolationMethod, ExtrapolationMethod extrapolationMethod, InterpolationEntity interpolationEntity) {
		
		double[] givenDiscountFactors = new double[givenAnnualizedZeroRates.length];

		for(int timeIndex=0; timeIndex<times.length;timeIndex++) {
			givenDiscountFactors[timeIndex] = Math.pow(1.0 + givenAnnualizedZeroRates[timeIndex], -times[timeIndex]);
		}

		return createDiscountCurveFromDiscountFactors(name, referenceDate, times, givenDiscountFactors, isParameter, interpolationMethod, extrapolationMethod, interpolationEntity);
	}

	/**
	 * Create a discount curve from given times and given annualized zero rates using given interpolation and extrapolation methods.
	 * The discount factor is determined by 
	 * <code>
	 * 		givenDiscountFactors[timeIndex] = Math.pow(1.0 + givenAnnualizedZeroRates[timeIndex], -times[timeIndex]);
	 * </code>
	 *
	 * @param name The name of this discount curve.
	 * @param referenceDate The reference date for this curve, i.e., the date which defined t=0.
	 * @param times Array of times as doubles.
	 * @param givenAnnualizedZeroRates Array of corresponding zero rates.
	 * @param interpolationMethod The interpolation method used for the curve.
	 * @param extrapolationMethod The extrapolation method used for the curve.
	 * @param interpolationEntity The entity interpolated/extrapolated.
	 * @return A new discount factor object.
	 */
	public static DiscountCurve createDiscountCurveFromAnnualizedZeroRates(
<<<<<<< HEAD
			String name, Calendar referenceDate,
=======
			String name, LocalDate referenceDate,
>>>>>>> 6e2de2d8
			double[] times, double[] givenAnnualizedZeroRates,
			InterpolationMethod interpolationMethod, ExtrapolationMethod extrapolationMethod, InterpolationEntity interpolationEntity) {
		
		double[] givenDiscountFactors = new double[givenAnnualizedZeroRates.length];
		boolean[] isParameter = new boolean[givenAnnualizedZeroRates.length];

		for(int timeIndex=0; timeIndex<times.length;timeIndex++) {
			givenDiscountFactors[timeIndex] = Math.pow(1.0 + givenAnnualizedZeroRates[timeIndex], -times[timeIndex]);
			isParameter[timeIndex] = false;
		}

		return createDiscountCurveFromDiscountFactors(name, referenceDate, times, givenDiscountFactors, isParameter, interpolationMethod, extrapolationMethod, interpolationEntity);
	}

	/**
	 * Create a discount curve from given time discretization and forward rates.
	 * This function is provided for "single interest rate curve" frameworks.
	 * 
	 * @param name The name of this discount curve.
	 * @param tenor Time discretization for the forward rates
	 * @param forwardRates Array of forward rates.
	 * @return A new discount factor object.
	 */
	public static DiscountCurveInterface createDiscountFactorsFromForwardRates(String name, TimeDiscretizationInterface tenor, double[] forwardRates) {
		DiscountCurve discountFactors = new DiscountCurve(name);

		double df = 1.0;
		for(int timeIndex=0; timeIndex<tenor.getNumberOfTimeSteps();timeIndex++) {
			df /= 1.0 + forwardRates[timeIndex] * tenor.getTimeStep(timeIndex);
			discountFactors.addDiscountFactor(tenor.getTime(timeIndex+1), df, tenor.getTime(timeIndex+1) > 0);
		}

		return discountFactors;
	}

	/* (non-Javadoc)
	 * @see net.finmath.marketdata.model.curves.DiscountCurveInterface#getDiscountFactor(double)
	 */
	@Override
	public double getDiscountFactor(double maturity)
	{
		return getDiscountFactor(null, maturity);
	}

	/* (non-Javadoc)
	 * @see net.finmath.marketdata.model.curves.DiscountCurveInterface#getDiscountFactor(double)
	 */
	@Override
	public double getDiscountFactor(AnalyticModelInterface model, double maturity)
	{
		return getValue(model, maturity);
	}


	/**
	 * Returns the zero rate for a given maturity, i.e., -ln(df(T)) / T where T is the given maturity and df(T) is
	 * the discount factor at time $T$.
	 * 
	 * @param maturity The given maturity.
	 * @return The zero rate.
	 */
	public double getZeroRate(double maturity)
	{
		if(maturity == 0) return this.getZeroRate(1.0E-14);

		return -Math.log(getDiscountFactor(null, maturity))/maturity;
	}

	/**
	 * Returns the zero rates for a given vector maturities.
	 * 
	 * @param maturities The given maturities.
	 * @return The zero rates.
	 */
	public double[] getZeroRates(double[] maturities)
	{
		double[] values = new double[maturities.length];

		for(int i=0; i<maturities.length; i++) values[i] = getZeroRate(maturities[i]);

		return values;
	}

	protected void addDiscountFactor(double maturity, double discountFactor, boolean isParameter) {
		this.addPoint(maturity, discountFactor, isParameter);
	}

	@Override
	public String toString() {
		return super.toString();
	}
}<|MERGE_RESOLUTION|>--- conflicted
+++ resolved
@@ -6,19 +6,12 @@
 package net.finmath.marketdata.model.curves;
 
 import java.io.Serializable;
-<<<<<<< HEAD
-import java.util.Calendar;
-=======
->>>>>>> 6e2de2d8
 
 import net.finmath.marketdata.model.AnalyticModelInterface;
 import net.finmath.time.TimeDiscretizationInterface;
 
-<<<<<<< HEAD
-=======
 import org.joda.time.LocalDate;
 
->>>>>>> 6e2de2d8
 /**
  * Implementation of a discount factor curve based on {@link net.finmath.marketdata.model.curves.Curve}. The discount curve is based on the {@link net.finmath.marketdata.model.curves.Curve} class.
  * 
@@ -72,11 +65,7 @@
 	 * @param extrapolationMethod The extrapolation method used for the curve.
 	 * @param interpolationEntity The entity interpolated/extrapolated.
 	 */
-<<<<<<< HEAD
-	private DiscountCurve(String name, Calendar referenceDate, InterpolationMethod interpolationMethod,
-=======
 	private DiscountCurve(String name, LocalDate referenceDate, InterpolationMethod interpolationMethod,
->>>>>>> 6e2de2d8
 			ExtrapolationMethod extrapolationMethod, InterpolationEntity interpolationEntity){
 
 		super(name, referenceDate, interpolationMethod, extrapolationMethod, interpolationEntity);
@@ -96,11 +85,7 @@
 	 * @return A new discount factor object.
 	 */
 	public static DiscountCurve createDiscountCurveFromDiscountFactors(
-<<<<<<< HEAD
-			String name, Calendar referenceDate,
-=======
 			String name, LocalDate referenceDate,
->>>>>>> 6e2de2d8
 			double[] times, double[] givenDiscountFactors, boolean[] isParameter,
 			InterpolationMethod interpolationMethod, ExtrapolationMethod extrapolationMethod, InterpolationEntity interpolationEntity) {
 
@@ -194,11 +179,7 @@
 	 * @return A new discount factor object.
 	 */
 	public static DiscountCurve createDiscountCurveFromZeroRates(
-<<<<<<< HEAD
-			String name, Calendar referenceDate,
-=======
 			String name, LocalDate referenceDate,
->>>>>>> 6e2de2d8
 			double[] times, double[] givenZeroRates, boolean[] isParameter,
 			InterpolationMethod interpolationMethod, ExtrapolationMethod extrapolationMethod, InterpolationEntity interpolationEntity) {
 		
@@ -252,11 +233,7 @@
 	 * @return A new discount factor object.
 	 */
 	public static DiscountCurve createDiscountCurveFromZeroRates(
-<<<<<<< HEAD
-			String name, Calendar referenceDate,
-=======
 			String name, LocalDate referenceDate,
->>>>>>> 6e2de2d8
 			double[] times, double[] givenZeroRates,
 			InterpolationMethod interpolationMethod, ExtrapolationMethod extrapolationMethod, InterpolationEntity interpolationEntity) {
 		
@@ -311,11 +288,7 @@
 	 * @return A new discount factor object.
 	 */
 	public static DiscountCurve createDiscountCurveFromAnnualizedZeroRates(
-<<<<<<< HEAD
-			String name, Calendar referenceDate,
-=======
 			String name, LocalDate referenceDate,
->>>>>>> 6e2de2d8
 			double[] times, double[] givenAnnualizedZeroRates, boolean[] isParameter,
 			InterpolationMethod interpolationMethod, ExtrapolationMethod extrapolationMethod, InterpolationEntity interpolationEntity) {
 		
@@ -345,11 +318,7 @@
 	 * @return A new discount factor object.
 	 */
 	public static DiscountCurve createDiscountCurveFromAnnualizedZeroRates(
-<<<<<<< HEAD
-			String name, Calendar referenceDate,
-=======
 			String name, LocalDate referenceDate,
->>>>>>> 6e2de2d8
 			double[] times, double[] givenAnnualizedZeroRates,
 			InterpolationMethod interpolationMethod, ExtrapolationMethod extrapolationMethod, InterpolationEntity interpolationEntity) {
 		
