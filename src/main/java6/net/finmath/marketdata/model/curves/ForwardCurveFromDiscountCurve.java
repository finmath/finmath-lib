<<<<<<< HEAD
/*
 * (c) Copyright Christian P. Fries, Germany. All rights reserved. Contact: email@christian-fries.de.
 *
 * Created on 20.05.2005
 */
package net.finmath.marketdata.model.curves;

import java.io.Serializable;

import org.joda.time.LocalDate;

import net.finmath.marketdata.model.AnalyticModelInterface;
import net.finmath.time.businessdaycalendar.BusinessdayCalendarExcludingWeekends;
import net.finmath.time.businessdaycalendar.BusinessdayCalendarInterface;

/**
 * A forward curve derived from a given discount curve.
 * 
 * The forward with fixing in \( t \) is calculated as
 * \(
 * 		(\frac{1}{d} ( \frac{df(t)}{df(t+d)}-1 )
 * \)
 * where \( d \) is a given the payment offset and \( t \mapsto df(t) \)
 * is the given discount curve.
 * 
 * The discount curve is reference by names and evaluated late (which allows use of
 * this construct in a calibration process referencing changing discount curves.
 * 
 * @author Christian Fries
 */
public class ForwardCurveFromDiscountCurve extends AbstractForwardCurve implements Serializable {

	private static final long serialVersionUID = -4126228588123963885L;

	private final double daycountScaling;
	private final double periodOffset;

	/**
	 * Create a forward curve using a given discount curve.
	 * 
	 * The forward with fixing in t is calculated as ( df(t)/df(t+p)-1 ) / p
	 * where df denotes the discount factor as a function of maturity and
	 * p is a given the payment offset.
	 * 
	 * The date t + p is generated from the paymentOffsetCode using the provided paymentOffsetBusinessdayCalendar and paymentOffsetDateRollConvention.
	 * 
	 * @param name The name under which the forward curve can be referenced.
	 * @param discountCurveName The discount curve used for calculation of the forward.
	 * @param referenceDate The reference date used in the interpretation of times (i.e., the referenceDate where t=0).
	 * @param paymentOffsetCode The payment offset. If null, the parameter p has to be provided to the getForward method.
	 * @param paymentOffsetBusinessdayCalendar The calendar used to generate the payment date from the paymentOffetCode.
	 * @param paymentOffsetDateRollConvention The date roll convention used to generate the payment date from the paymentOffsetCode.
	 * @param daycountScaling The scaling factor applied to the paymentOffset measured in ACT/365.
	 * @param periodOffset An offset in ACT/365 applied to the fixing to construct the period start (the negative of the fixingOffset of the period).
	 */
	public ForwardCurveFromDiscountCurve(String name, String discountCurveName, LocalDate referenceDate, String paymentOffsetCode, BusinessdayCalendarInterface paymentOffsetBusinessdayCalendar, BusinessdayCalendarInterface.DateRollConvention paymentOffsetDateRollConvention, double daycountScaling, double periodOffset) {
		super(name, referenceDate, paymentOffsetCode, paymentOffsetBusinessdayCalendar, paymentOffsetDateRollConvention, discountCurveName);

		this.daycountScaling = daycountScaling;
		this.periodOffset = periodOffset;
	}

	/**
	 * Create a forward curve using a given discount curve.
	 * 
	 * The forward with fixing in t is calculated as ( df(t)/df(t+p)-1 ) / p
	 * where df denotes the discount factor as a function of maturity and
	 * p is a given the payment offset.
	 * 
	 * The date t + p is generated from the paymentOffsetCode using the provided paymentOffsetBusinessdayCalendar and paymentOffsetDateRollConvention.
	 * 
	 * @param name The name under which the forward curve can be referenced.
	 * @param discountCurveName The discount curve used for calculation of the forward.
	 * @param referenceDate The reference date used in the interpretation of times (i.e., the referenceDate where t=0).
	 * @param paymentOffsetCode The payment offset. If null, the parameter p has to be provided to the getForward method.
	 * @param paymentOffsetBusinessdayCalendar The calendar used to generate the payment date from the paymentOffetCode.
	 * @param paymentOffsetDateRollConvention The date roll convention used to generate the payment date from the paymentOffsetCode.
	 */
	public ForwardCurveFromDiscountCurve(String name, String discountCurveName, LocalDate referenceDate, String paymentOffsetCode,
			BusinessdayCalendarInterface paymentOffsetBusinessdayCalendar, BusinessdayCalendarInterface.DateRollConvention paymentOffsetDateRollConvention) {
		super(name, referenceDate, paymentOffsetCode, paymentOffsetBusinessdayCalendar, paymentOffsetDateRollConvention, discountCurveName);
		daycountScaling = 1.0;
		periodOffset = 0;
	}

	/**
	 * Create a forward curve using a given discount curve.
	 * 
	 * The forward with fixing in t is calculated as ( df(t)/df(t+p)-1 ) / p
	 * where df denotes the discount factor as a function of maturity and
	 * p is a given the payment offset.
	 * 
	 * The date t + p is generated from the paymentOffsetCode using a following date roll convention on a calendar excluding weekends.
	 * 
	 * @param name The name under which the forward curve can be referenced.
	 * @param discountCurveName The discount curve used for calculation of the forward.
	 * @param referenceDate The reference date used in the interpretation of times (i.e., the referenceDate where t=0).
	 * @param paymentOffsetCode The payment offset. If null, the parameter p has to be provided to the getForward method.
	 */
	public ForwardCurveFromDiscountCurve(String name, String discountCurveName, LocalDate referenceDate, String paymentOffsetCode) {
		super(name, referenceDate,
				paymentOffsetCode, new BusinessdayCalendarExcludingWeekends(), BusinessdayCalendarInterface.DateRollConvention.FOLLOWING, discountCurveName
				);
		daycountScaling = 1.0;
		periodOffset = 0;
	}

	/**
	 * Create a forward curve using a given discount curve.
	 * The forward with fixing in t is calculated as ( df(t)/df(t+p)-1 ) / p
	 * where df denotes the discount factor as a function of maturity and
	 * p is a given the payment offset.
	 * 
	 * @param discountCurveName The discount curve used for calculation of the forward.
	 * @param referenceDate The reference date used in the interpretation of times (i.e., the referenceDate where t=0).
	 * @param paymentOffsetCode The payment offset. If null, the parameter p has to be provided to the getForward method.
	 */
	public ForwardCurveFromDiscountCurve(String discountCurveName, LocalDate referenceDate, String paymentOffsetCode) {
		super("ForwardCurveFromDiscountCurve(" +  discountCurveName + "," + paymentOffsetCode + ")", referenceDate,
				paymentOffsetCode, new BusinessdayCalendarExcludingWeekends(), BusinessdayCalendarInterface.DateRollConvention.FOLLOWING, discountCurveName
				);
		daycountScaling = 1.0;
		periodOffset = 0;
	}

	@Override
	public double getForward(AnalyticModelInterface model, double fixingTime)
	{
		double paymentOffset = getPaymentOffset(fixingTime+periodOffset);

		double daycount = paymentOffset * daycountScaling;

		return (model.getDiscountCurve(discountCurveName).getDiscountFactor(model, fixingTime+periodOffset) / model.getDiscountCurve(discountCurveName).getDiscountFactor(model, fixingTime+paymentOffset+periodOffset) - 1.0) / daycount;
	}

	/* (non-Javadoc)
	 * @see net.finmath.marketdata.ForwardCurveInterface#getForward(double)
	 */
	@Override
	public double getForward(AnalyticModelInterface model, double fixingTime, double paymentOffset)
	{
		double paymentOffsetOfCurve = getPaymentOffset(fixingTime+periodOffset);
		if(Double.isNaN(paymentOffsetOfCurve)) {
			if(paymentOffset <= 0) throw new IllegalArgumentException("Requesting forward for period of length " + paymentOffset + ".");
			paymentOffsetOfCurve = paymentOffset;
		}

		double daycount = paymentOffsetOfCurve * daycountScaling;
		
		return (model.getDiscountCurve(discountCurveName).getDiscountFactor(model, fixingTime+periodOffset) / model.getDiscountCurve(discountCurveName).getDiscountFactor(model, fixingTime+paymentOffsetOfCurve+periodOffset) - 1.0) / daycount;
	}

	/* (non-Javadoc)
	 * @see net.finmath.marketdata.model.curves.CurveInterface#getValue(double)
	 */
	@Override
	public double getValue(double time) {
		return getValue(null, time);
	}

	/* (non-Javadoc)
	 * @see net.finmath.marketdata.model.curves.CurveInterface#getValue(double)
	 */
	@Override
	public double getValue(AnalyticModelInterface model, double time) {
		return getForward(model, time);
	}

	@Override
	public double[] getParameter() {
		// TODO Auto-generated method stub
		return null;
	}
}
=======
/*
 * (c) Copyright Christian P. Fries, Germany. All rights reserved. Contact: email@christian-fries.de.
 *
 * Created on 20.05.2005
 */
package net.finmath.marketdata.model.curves;

import java.io.Serializable;

import net.finmath.marketdata.model.AnalyticModelInterface;
import net.finmath.time.businessdaycalendar.BusinessdayCalendarExcludingWeekends;
import net.finmath.time.businessdaycalendar.BusinessdayCalendarInterface;

import org.joda.time.LocalDate;

/**
 * A forward curve derived from a given discount curve.
 * 
 * The forward with fixing in \( t \) is calculated as
 * \(
 * 		(\frac{1}{d} ( \frac{df(t)}{df(t+d)}-1 )
 * \)
 * where \( d \) is a given the payment offset and \( t \mapsto df(t) \)
 * is the given discount curve.
 * 
 * The discount curve is reference by names and evaluated late (which allows use of
 * this construct in a calibration process referencing changing discount curves.
 * 
 * @author Christian Fries
 */
public class ForwardCurveFromDiscountCurve extends AbstractForwardCurve implements Serializable {

	private static final long serialVersionUID = -4126228588123963885L;

	private final double daycountScaling;
	private final double periodOffset;

	/**
	 * Create a forward curve using a given discount curve.
	 * 
	 * The forward with fixing in t is calculated as ( df(t)/df(t+p)-1 ) / p
	 * where df denotes the discount factor as a function of maturity and
	 * p is a given the payment offset.
	 * 
	 * The date t + p is generated from the paymentOffsetCode using the provided paymentOffsetBusinessdayCalendar and paymentOffsetDateRollConvention.
	 * 
	 * @param name The name under which the forward curve can be referenced.
	 * @param discountCurveName The discount curve used for calculation of the forward.
	 * @param referenceDate The reference date used in the interpretation of times (i.e., the referenceDate where t=0).
	 * @param paymentOffsetCode The payment offset. If null, the parameter p has to be provided to the getForward method.
	 * @param paymentOffsetBusinessdayCalendar The calendar used to generate the payment date from the paymentOffetCode.
	 * @param paymentOffsetDateRollConvention The date roll convention used to generate the payment date from the paymentOffsetCode.
	 * @param daycountScaling The scaling factor applied to the paymentOffset measured in ACT/365.
	 * @param periodOffset An offset in ACT/365 applied to the fixing to construct the period start (the negative of the fixingOffset of the period).
	 */
	public ForwardCurveFromDiscountCurve(String name, String discountCurveName, LocalDate referenceDate, String paymentOffsetCode, BusinessdayCalendarInterface paymentOffsetBusinessdayCalendar, BusinessdayCalendarInterface.DateRollConvention paymentOffsetDateRollConvention, double daycountScaling, double periodOffset) {
		super(name, referenceDate, paymentOffsetCode, paymentOffsetBusinessdayCalendar, paymentOffsetDateRollConvention, discountCurveName);

		this.daycountScaling = daycountScaling;
		this.periodOffset = periodOffset;
	}

	/**
	 * Create a forward curve using a given discount curve.
	 * 
	 * The forward with fixing in t is calculated as ( df(t)/df(t+p)-1 ) / p
	 * where df denotes the discount factor as a function of maturity and
	 * p is a given the payment offset.
	 * 
	 * The date t + p is generated from the paymentOffsetCode using the provided paymentOffsetBusinessdayCalendar and paymentOffsetDateRollConvention.
	 * 
	 * @param name The name under which the forward curve can be referenced.
	 * @param discountCurveName The discount curve used for calculation of the forward.
	 * @param referenceDate The reference date used in the interpretation of times (i.e., the referenceDate where t=0).
	 * @param paymentOffsetCode The payment offset. If null, the parameter p has to be provided to the getForward method.
	 * @param paymentOffsetBusinessdayCalendar The calendar used to generate the payment date from the paymentOffetCode.
	 * @param paymentOffsetDateRollConvention The date roll convention used to generate the payment date from the paymentOffsetCode.
	 */
	public ForwardCurveFromDiscountCurve(String name, String discountCurveName, LocalDate referenceDate, String paymentOffsetCode,
			BusinessdayCalendarInterface paymentOffsetBusinessdayCalendar, BusinessdayCalendarInterface.DateRollConvention paymentOffsetDateRollConvention) {
		super(name, referenceDate, paymentOffsetCode, paymentOffsetBusinessdayCalendar, paymentOffsetDateRollConvention, discountCurveName);
		daycountScaling = 1.0;
		periodOffset = 0;
	}

	/**
	 * Create a forward curve using a given discount curve.
	 * 
	 * The forward with fixing in t is calculated as ( df(t)/df(t+p)-1 ) / p
	 * where df denotes the discount factor as a function of maturity and
	 * p is a given the payment offset.
	 * 
	 * The date t + p is generated from the paymentOffsetCode using a following date roll convention on a calendar excluding weekends.
	 * 
	 * @param name The name under which the forward curve can be referenced.
	 * @param discountCurveName The discount curve used for calculation of the forward.
	 * @param referenceDate The reference date used in the interpretation of times (i.e., the referenceDate where t=0).
	 * @param paymentOffsetCode The payment offset. If null, the parameter p has to be provided to the getForward method.
	 */
	public ForwardCurveFromDiscountCurve(String name, String discountCurveName, LocalDate referenceDate, String paymentOffsetCode) {
		super(name, referenceDate,
				paymentOffsetCode, new BusinessdayCalendarExcludingWeekends(), BusinessdayCalendarInterface.DateRollConvention.FOLLOWING, discountCurveName
				);
		daycountScaling = 1.0;
		periodOffset = 0;
	}

	/**
	 * Create a forward curve using a given discount curve.
	 * The forward with fixing in t is calculated as ( df(t)/df(t+p)-1 ) / p
	 * where df denotes the discount factor as a function of maturity and
	 * p is a given the payment offset.
	 * 
	 * @param discountCurveName The discount curve used for calculation of the forward.
	 * @param referenceDate The reference date used in the interpretation of times (i.e., the referenceDate where t=0).
	 * @param paymentOffsetCode The payment offset. If null, the parameter p has to be provided to the getForward method.
	 */
	public ForwardCurveFromDiscountCurve(String discountCurveName, LocalDate referenceDate, String paymentOffsetCode) {
		super("ForwardCurveFromDiscountCurve(" +  discountCurveName + "," + paymentOffsetCode + ")", referenceDate,
				paymentOffsetCode, new BusinessdayCalendarExcludingWeekends(), BusinessdayCalendarInterface.DateRollConvention.FOLLOWING, discountCurveName
				);
		daycountScaling = 1.0;
		periodOffset = 0;
	}

	@Override
	public double getForward(AnalyticModelInterface model, double fixingTime)
	{
		double paymentOffset = getPaymentOffset(fixingTime+periodOffset);

		double daycount = paymentOffset * daycountScaling;

		return (model.getDiscountCurve(discountCurveName).getDiscountFactor(model, fixingTime+periodOffset) / model.getDiscountCurve(discountCurveName).getDiscountFactor(model, fixingTime+paymentOffset+periodOffset) - 1.0) / daycount;
	}

	/* (non-Javadoc)
	 * @see net.finmath.marketdata.ForwardCurveInterface#getForward(double)
	 */
	@Override
	public double getForward(AnalyticModelInterface model, double fixingTime, double paymentOffset)
	{
		double paymentOffsetOfCurve = getPaymentOffset(fixingTime+periodOffset);
		if(Double.isNaN(paymentOffsetOfCurve)) {
			if(paymentOffset <= 0) throw new IllegalArgumentException("Requesting forward for period of length " + paymentOffset + ".");
			paymentOffsetOfCurve = paymentOffset;
		}

		double daycount = paymentOffsetOfCurve * daycountScaling;
		
		return (model.getDiscountCurve(discountCurveName).getDiscountFactor(model, fixingTime+periodOffset) / model.getDiscountCurve(discountCurveName).getDiscountFactor(model, fixingTime+paymentOffsetOfCurve+periodOffset) - 1.0) / daycount;
	}

	/* (non-Javadoc)
	 * @see net.finmath.marketdata.model.curves.CurveInterface#getValue(double)
	 */
	@Override
	public double getValue(double time) {
		return getValue(null, time);
	}

	/* (non-Javadoc)
	 * @see net.finmath.marketdata.model.curves.CurveInterface#getValue(double)
	 */
	@Override
	public double getValue(AnalyticModelInterface model, double time) {
		return getForward(model, time);
	}

	@Override
	public double[] getParameter() {
		// TODO Auto-generated method stub
		return null;
	}
}
>>>>>>> 0df8217a
<|MERGE_RESOLUTION|>--- conflicted
+++ resolved
@@ -1,179 +1,3 @@
-<<<<<<< HEAD
-/*
- * (c) Copyright Christian P. Fries, Germany. All rights reserved. Contact: email@christian-fries.de.
- *
- * Created on 20.05.2005
- */
-package net.finmath.marketdata.model.curves;
-
-import java.io.Serializable;
-
-import org.joda.time.LocalDate;
-
-import net.finmath.marketdata.model.AnalyticModelInterface;
-import net.finmath.time.businessdaycalendar.BusinessdayCalendarExcludingWeekends;
-import net.finmath.time.businessdaycalendar.BusinessdayCalendarInterface;
-
-/**
- * A forward curve derived from a given discount curve.
- * 
- * The forward with fixing in \( t \) is calculated as
- * \(
- * 		(\frac{1}{d} ( \frac{df(t)}{df(t+d)}-1 )
- * \)
- * where \( d \) is a given the payment offset and \( t \mapsto df(t) \)
- * is the given discount curve.
- * 
- * The discount curve is reference by names and evaluated late (which allows use of
- * this construct in a calibration process referencing changing discount curves.
- * 
- * @author Christian Fries
- */
-public class ForwardCurveFromDiscountCurve extends AbstractForwardCurve implements Serializable {
-
-	private static final long serialVersionUID = -4126228588123963885L;
-
-	private final double daycountScaling;
-	private final double periodOffset;
-
-	/**
-	 * Create a forward curve using a given discount curve.
-	 * 
-	 * The forward with fixing in t is calculated as ( df(t)/df(t+p)-1 ) / p
-	 * where df denotes the discount factor as a function of maturity and
-	 * p is a given the payment offset.
-	 * 
-	 * The date t + p is generated from the paymentOffsetCode using the provided paymentOffsetBusinessdayCalendar and paymentOffsetDateRollConvention.
-	 * 
-	 * @param name The name under which the forward curve can be referenced.
-	 * @param discountCurveName The discount curve used for calculation of the forward.
-	 * @param referenceDate The reference date used in the interpretation of times (i.e., the referenceDate where t=0).
-	 * @param paymentOffsetCode The payment offset. If null, the parameter p has to be provided to the getForward method.
-	 * @param paymentOffsetBusinessdayCalendar The calendar used to generate the payment date from the paymentOffetCode.
-	 * @param paymentOffsetDateRollConvention The date roll convention used to generate the payment date from the paymentOffsetCode.
-	 * @param daycountScaling The scaling factor applied to the paymentOffset measured in ACT/365.
-	 * @param periodOffset An offset in ACT/365 applied to the fixing to construct the period start (the negative of the fixingOffset of the period).
-	 */
-	public ForwardCurveFromDiscountCurve(String name, String discountCurveName, LocalDate referenceDate, String paymentOffsetCode, BusinessdayCalendarInterface paymentOffsetBusinessdayCalendar, BusinessdayCalendarInterface.DateRollConvention paymentOffsetDateRollConvention, double daycountScaling, double periodOffset) {
-		super(name, referenceDate, paymentOffsetCode, paymentOffsetBusinessdayCalendar, paymentOffsetDateRollConvention, discountCurveName);
-
-		this.daycountScaling = daycountScaling;
-		this.periodOffset = periodOffset;
-	}
-
-	/**
-	 * Create a forward curve using a given discount curve.
-	 * 
-	 * The forward with fixing in t is calculated as ( df(t)/df(t+p)-1 ) / p
-	 * where df denotes the discount factor as a function of maturity and
-	 * p is a given the payment offset.
-	 * 
-	 * The date t + p is generated from the paymentOffsetCode using the provided paymentOffsetBusinessdayCalendar and paymentOffsetDateRollConvention.
-	 * 
-	 * @param name The name under which the forward curve can be referenced.
-	 * @param discountCurveName The discount curve used for calculation of the forward.
-	 * @param referenceDate The reference date used in the interpretation of times (i.e., the referenceDate where t=0).
-	 * @param paymentOffsetCode The payment offset. If null, the parameter p has to be provided to the getForward method.
-	 * @param paymentOffsetBusinessdayCalendar The calendar used to generate the payment date from the paymentOffetCode.
-	 * @param paymentOffsetDateRollConvention The date roll convention used to generate the payment date from the paymentOffsetCode.
-	 */
-	public ForwardCurveFromDiscountCurve(String name, String discountCurveName, LocalDate referenceDate, String paymentOffsetCode,
-			BusinessdayCalendarInterface paymentOffsetBusinessdayCalendar, BusinessdayCalendarInterface.DateRollConvention paymentOffsetDateRollConvention) {
-		super(name, referenceDate, paymentOffsetCode, paymentOffsetBusinessdayCalendar, paymentOffsetDateRollConvention, discountCurveName);
-		daycountScaling = 1.0;
-		periodOffset = 0;
-	}
-
-	/**
-	 * Create a forward curve using a given discount curve.
-	 * 
-	 * The forward with fixing in t is calculated as ( df(t)/df(t+p)-1 ) / p
-	 * where df denotes the discount factor as a function of maturity and
-	 * p is a given the payment offset.
-	 * 
-	 * The date t + p is generated from the paymentOffsetCode using a following date roll convention on a calendar excluding weekends.
-	 * 
-	 * @param name The name under which the forward curve can be referenced.
-	 * @param discountCurveName The discount curve used for calculation of the forward.
-	 * @param referenceDate The reference date used in the interpretation of times (i.e., the referenceDate where t=0).
-	 * @param paymentOffsetCode The payment offset. If null, the parameter p has to be provided to the getForward method.
-	 */
-	public ForwardCurveFromDiscountCurve(String name, String discountCurveName, LocalDate referenceDate, String paymentOffsetCode) {
-		super(name, referenceDate,
-				paymentOffsetCode, new BusinessdayCalendarExcludingWeekends(), BusinessdayCalendarInterface.DateRollConvention.FOLLOWING, discountCurveName
-				);
-		daycountScaling = 1.0;
-		periodOffset = 0;
-	}
-
-	/**
-	 * Create a forward curve using a given discount curve.
-	 * The forward with fixing in t is calculated as ( df(t)/df(t+p)-1 ) / p
-	 * where df denotes the discount factor as a function of maturity and
-	 * p is a given the payment offset.
-	 * 
-	 * @param discountCurveName The discount curve used for calculation of the forward.
-	 * @param referenceDate The reference date used in the interpretation of times (i.e., the referenceDate where t=0).
-	 * @param paymentOffsetCode The payment offset. If null, the parameter p has to be provided to the getForward method.
-	 */
-	public ForwardCurveFromDiscountCurve(String discountCurveName, LocalDate referenceDate, String paymentOffsetCode) {
-		super("ForwardCurveFromDiscountCurve(" +  discountCurveName + "," + paymentOffsetCode + ")", referenceDate,
-				paymentOffsetCode, new BusinessdayCalendarExcludingWeekends(), BusinessdayCalendarInterface.DateRollConvention.FOLLOWING, discountCurveName
-				);
-		daycountScaling = 1.0;
-		periodOffset = 0;
-	}
-
-	@Override
-	public double getForward(AnalyticModelInterface model, double fixingTime)
-	{
-		double paymentOffset = getPaymentOffset(fixingTime+periodOffset);
-
-		double daycount = paymentOffset * daycountScaling;
-
-		return (model.getDiscountCurve(discountCurveName).getDiscountFactor(model, fixingTime+periodOffset) / model.getDiscountCurve(discountCurveName).getDiscountFactor(model, fixingTime+paymentOffset+periodOffset) - 1.0) / daycount;
-	}
-
-	/* (non-Javadoc)
-	 * @see net.finmath.marketdata.ForwardCurveInterface#getForward(double)
-	 */
-	@Override
-	public double getForward(AnalyticModelInterface model, double fixingTime, double paymentOffset)
-	{
-		double paymentOffsetOfCurve = getPaymentOffset(fixingTime+periodOffset);
-		if(Double.isNaN(paymentOffsetOfCurve)) {
-			if(paymentOffset <= 0) throw new IllegalArgumentException("Requesting forward for period of length " + paymentOffset + ".");
-			paymentOffsetOfCurve = paymentOffset;
-		}
-
-		double daycount = paymentOffsetOfCurve * daycountScaling;
-		
-		return (model.getDiscountCurve(discountCurveName).getDiscountFactor(model, fixingTime+periodOffset) / model.getDiscountCurve(discountCurveName).getDiscountFactor(model, fixingTime+paymentOffsetOfCurve+periodOffset) - 1.0) / daycount;
-	}
-
-	/* (non-Javadoc)
-	 * @see net.finmath.marketdata.model.curves.CurveInterface#getValue(double)
-	 */
-	@Override
-	public double getValue(double time) {
-		return getValue(null, time);
-	}
-
-	/* (non-Javadoc)
-	 * @see net.finmath.marketdata.model.curves.CurveInterface#getValue(double)
-	 */
-	@Override
-	public double getValue(AnalyticModelInterface model, double time) {
-		return getForward(model, time);
-	}
-
-	@Override
-	public double[] getParameter() {
-		// TODO Auto-generated method stub
-		return null;
-	}
-}
-=======
 /*
  * (c) Copyright Christian P. Fries, Germany. All rights reserved. Contact: email@christian-fries.de.
  *
@@ -347,5 +171,4 @@
 		// TODO Auto-generated method stub
 		return null;
 	}
-}
->>>>>>> 0df8217a
+}