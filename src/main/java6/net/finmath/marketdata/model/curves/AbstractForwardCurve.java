/*
 * (c) Copyright Christian P. Fries, Germany. All rights reserved. Contact: email@christianfries.com.
 *
 * Created on 04.10.2013
 */

package net.finmath.marketdata.model.curves;

import java.util.Map;
import java.util.concurrent.ConcurrentHashMap;

import org.joda.time.LocalDate;

import net.finmath.marketdata.model.AnalyticModelInterface;
import net.finmath.time.businessdaycalendar.BusinessdayCalendarInterface;
import net.finmath.time.daycount.DayCountConvention_ACT_365;

import org.joda.time.LocalDate;

/**
 * Abstract base class for a forward curve, extending a curve object
 * 
 * It stores the maturity of the underlying index (paymentOffset) and the associated discount curve.
 * 
 * @author Christian Fries
 */
public abstract class AbstractForwardCurve extends Curve implements ForwardCurveInterface {

	private static final long serialVersionUID = 3735595267579329042L;

	protected final String discountCurveName;
	private final Map<Double, Double> paymentOffsets = new ConcurrentHashMap<Double, Double>();

	protected final String paymentOffsetCode;
	protected final BusinessdayCalendarInterface paymentBusinessdayCalendar;
	protected final BusinessdayCalendarInterface.DateRollConvention paymentDateRollConvention;

	private final double paymentOffset;

	/**
	 * Construct a base forward curve with a reference date and a payment offset.
	 * 
	 * @param name The name of this curve.
	 * @param referenceDate The reference date for this curve, i.e., the date which defined t=0.
	 * @param paymentOffsetCode The maturity of the index modeled by this curve.
	 * @param paymentBusinessdayCalendar The business day calendar used for adjusting the payment date.
	 * @param paymentDateRollConvention The date roll convention used for adjusting the payment date.
	 * @param interpolationMethod The interpolation method used for the curve.
	 * @param extrapolationMethod The extrapolation mehtod used for the curve.
	 * @param interpolationEntity The entity interpolated/extrapolated.
	 * @param discountCurveName The name of a discount curve associated with this index (associated with it's funding or collateralization), if any.
	 */
	public AbstractForwardCurve(String name, LocalDate referenceDate, String paymentOffsetCode, BusinessdayCalendarInterface paymentBusinessdayCalendar, 
			BusinessdayCalendarInterface.DateRollConvention paymentDateRollConvention, InterpolationMethod interpolationMethod, 
			ExtrapolationMethod extrapolationMethod, InterpolationEntity interpolationEntity, String discountCurveName) {
		super(name, referenceDate, interpolationMethod, extrapolationMethod, interpolationEntity);
		this.paymentOffsetCode = paymentOffsetCode;
		this.paymentBusinessdayCalendar = paymentBusinessdayCalendar;
		this.paymentDateRollConvention = paymentDateRollConvention;

		this.paymentOffset = Double.NaN;

		this.discountCurveName = discountCurveName;
	}

	/**
	 * Construct a base forward curve with a reference date and a payment offset.
	 * 
	 * @param name The name of this curve.
	 * @param referenceDate The reference date for this curve, i.e., the date which defined t=0.
	 * @param paymentOffsetCode The maturity of the index modeled by this curve.
	 * @param paymentBusinessdayCalendar The business day calendar used for adjusting the payment date.
	 * @param paymentDateRollConvention The date roll convention used for adjusting the payment date.
	 * @param discountCurveName The name of a discount curve associated with this index (associated with it's funding or collateralization), if any.
	 */
	public AbstractForwardCurve(String name, LocalDate referenceDate, String paymentOffsetCode, BusinessdayCalendarInterface paymentBusinessdayCalendar, BusinessdayCalendarInterface.DateRollConvention paymentDateRollConvention, String discountCurveName) {
		super(name, referenceDate, InterpolationMethod.LINEAR, ExtrapolationMethod.CONSTANT, InterpolationEntity.VALUE);
		this.paymentOffsetCode = paymentOffsetCode;
		this.paymentBusinessdayCalendar = paymentBusinessdayCalendar;
		this.paymentDateRollConvention = paymentDateRollConvention;

		this.paymentOffset = Double.NaN;

		this.discountCurveName = discountCurveName;
	}

	/**
	/**
	 * Construct a base forward curve with a reference date and a payment offset.
	 * 
	 * @param name The name of this curve.
	 * @param referenceDate The reference date for this code, i.e., the date which defined t=0.
	 * @param paymentOffset The maturity of the index modeled by this curve.
	 * @param discountCurveName The name of a discount curve associated with this index (associated with it's funding or collateralization), if any.
	 */
	public AbstractForwardCurve(String name, LocalDate referenceDate, double paymentOffset, String discountCurveName) {
		super(name, referenceDate, InterpolationMethod.LINEAR, ExtrapolationMethod.CONSTANT, InterpolationEntity.VALUE);
		this.paymentOffset = paymentOffset;
		this.discountCurveName = discountCurveName;

		this.paymentOffsetCode = null;
		this.paymentBusinessdayCalendar = null;
		this.paymentDateRollConvention = null;
	}

	/* (non-Javadoc)
	 * @see net.finmath.marketdata.model.curves.ForwardCurveInterface#getDiscountCurveName()
	 */
	@Override
	public String getDiscountCurveName() {
		return discountCurveName;
	}

	/* (non-Javadoc)
	 * @see net.finmath.marketdata.model.curves.ForwardCurveInterface#getPaymentOffset(double)
	 */
	@Override
	public double getPaymentOffset(double fixingTime) {
		if(paymentOffsetCode == null) return paymentOffset;

		if(paymentOffsets.containsKey(fixingTime)) {
			return paymentOffsets.get(fixingTime);
		}
		else {
			LocalDate paymentDate = paymentBusinessdayCalendar.getAdjustedDate(
<<<<<<< HEAD
					getReferenceDate().plusDays((int)Math.round(fixingTime*365)), 
					paymentOffsetCode, 
					paymentDateRollConvention);
=======
					getReferenceDate().plusDays((int)Math.round(fixingTime*365))
					, paymentOffsetCode
					, paymentDateRollConvention);
>>>>>>> 0df8217a
			double paymentTime = (new DayCountConvention_ACT_365()).getDaycountFraction(getReferenceDate(), paymentDate);
			paymentOffsets.put(fixingTime, paymentTime-fixingTime);
			return paymentTime-fixingTime;
		}
	}

	/**
	 * Returns the forwards for a given vector fixing times.
	 * 
	 * @param model An analytic model providing a context. The discount curve (if needed) is obtained from this model.
	 * @param fixingTimes The given fixing times.
	 * @return The forward rates.
	 */
	public double[] getForwards(AnalyticModelInterface model, double[] fixingTimes)
	{
		double[] values = new double[fixingTimes.length];

		for(int i=0; i<fixingTimes.length; i++) values[i] = getForward(model, fixingTimes[i]);

		return values;
	}
}<|MERGE_RESOLUTION|>--- conflicted
+++ resolved
@@ -8,8 +8,6 @@
 
 import java.util.Map;
 import java.util.concurrent.ConcurrentHashMap;
-
-import org.joda.time.LocalDate;
 
 import net.finmath.marketdata.model.AnalyticModelInterface;
 import net.finmath.time.businessdaycalendar.BusinessdayCalendarInterface;
@@ -123,15 +121,9 @@
 		}
 		else {
 			LocalDate paymentDate = paymentBusinessdayCalendar.getAdjustedDate(
-<<<<<<< HEAD
-					getReferenceDate().plusDays((int)Math.round(fixingTime*365)), 
-					paymentOffsetCode, 
-					paymentDateRollConvention);
-=======
 					getReferenceDate().plusDays((int)Math.round(fixingTime*365))
 					, paymentOffsetCode
 					, paymentDateRollConvention);
->>>>>>> 0df8217a
 			double paymentTime = (new DayCountConvention_ACT_365()).getDaycountFraction(getReferenceDate(), paymentDate);
 			paymentOffsets.put(fixingTime, paymentTime-fixingTime);
 			return paymentTime-fixingTime;
