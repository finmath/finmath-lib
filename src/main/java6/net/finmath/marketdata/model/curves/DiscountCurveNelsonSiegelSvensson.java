<<<<<<< HEAD
/*
 * (c) Copyright Christian P. Fries, Germany. All rights reserved. Contact: email@christian-fries.de.
 *
 * Created on 20.05.2005
 */
package net.finmath.marketdata.model.curves;

import java.io.Serializable;
import java.util.Arrays;
import java.util.Calendar;

import net.finmath.marketdata.model.AnalyticModelInterface;

import org.apache.commons.math3.util.FastMath;

/**
 * Implementation of a discount factor curve given by a Nelson-Siegel-Svensson (NSS) parameterization.
 * In the NSS parameterization the zero rate \( r(T) \) is given by
 * 
 * \[ r(T) = \beta_0 + \beta_1 \frac{1-x_0}{T/\tau_0} + \beta_2 ( \frac{1-x_0}{T/\tau_0} - x_0) + \beta_3 ( \frac{1-x_1}{T/\tau_1} - x_1) \]
 * 
 * where \( x_0 = \exp(-T/\tau_0) \) and \( x_1 = \exp(-T/\tau_1) \).
 * 
 * The sub-family of curves with \( \beta_3 = 0 \) is called Nelson-Siegel parameterization.
 * 
 * Note: This is a time-parameterized model. The finmath lib library uses an internal mapping from date to times \( t \).
 * This mapping does not necessarily need to correspond with the curves understanding for the parameter \( T \).
 * For that reason this class allows to re-scale the time parameter. Currently only a simple re-scaling factor is
 * supported.
 * 
 * The parameter T used in the parameterization is given by <code>T = timeScaling * t</code>, where t is the maturity as an ACT/365
 * year fraction from the given reference date.
 * 
 * @author Christian Fries
 */
public class DiscountCurveNelsonSiegelSvensson extends AbstractCurve implements Serializable, DiscountCurveInterface {

	private static final long serialVersionUID = 8024640795839972709L;

	private final double	timeScaling;
	private final double[]	parameter;

	/**
	 * Create a discount curve using a Nelson-Siegel-Svensson parametrization.
	 * 
	 * @param name The name of the curve (the curve can be referenced under this name, if added to an <code>AnalyticModel</code>.
	 * @param referenceDate The reference date of this curve, i.e. the date associated with t=0.
	 * @param parameter The Nelson-Siegel-Svensson parameters in the order \( ( \beta_0, \beta_1, \beta_2, \beta_3, \tau_0, \tau_1 ) \).
	 * @param timeScaling The time parameter argument rescaling. See {@link #getDiscountFactor(AnalyticModelInterface, double)}.
	 */
	public DiscountCurveNelsonSiegelSvensson(String name, Calendar referenceDate, double[] parameter, double timeScaling) {
		super(name, referenceDate);
		this.timeScaling = timeScaling;

		this.parameter = parameter.clone();
	}

	@Override
	public double getDiscountFactor(double maturity)
	{
		return getDiscountFactor(null, maturity);
	}

	/**
	 * Return the discount factor within a given model context for a given maturity.
	 * @param model The model used as a context (not required for this class).
	 * @param maturity The maturity in terms of ACT/365 daycount form this curve reference date. Note that this parameter might get rescaled to a different time parameter.
	 * @see net.finmath.marketdata.model.curves.DiscountCurveInterface#getDiscountFactor(net.finmath.marketdata.model.AnalyticModelInterface, double)
	 */
	@Override
	public double getDiscountFactor(AnalyticModelInterface model, double maturity)
	{
		// Change time scale
		maturity *= timeScaling;
		
		double beta1	= parameter[0];
		double beta2	= parameter[1];
		double beta3	= parameter[2];
		double beta4	= parameter[3];
		double tau1		= parameter[4];
		double tau2		= parameter[5];

		double x1 = tau1 > 0 ? FastMath.exp(-maturity/tau1) : 0.0;
		double x2 = tau2 > 0 ? FastMath.exp(-maturity/tau2) : 0.0;

		double y1 = tau1 > 0 ? (maturity > 0.0 ? (1.0-x1)/maturity*tau1 : 1.0) : 0.0;
		double y2 = tau2 > 0 ? (maturity > 0.0 ? (1.0-x2)/maturity*tau2 : 1.0) : 0.0;

		double zeroRate = beta1 + beta2 * y1 + beta3 * (y1-x1) + beta4 * (y2-x2);

		return Math.exp(- zeroRate * maturity);
	}

	@Override
	public double getValue(AnalyticModelInterface model, double time) {
		return getDiscountFactor(model, time);
	}

	@Override
	public CurveBuilderInterface getCloneBuilder() throws CloneNotSupportedException {
		return null;
	}

	@Override
	public double[] getParameter() {
		return parameter;
	}

	@Override
	@Deprecated
	public void setParameter(double[] parameter) {
		throw new UnsupportedOperationException();

	}

	public double getTimeScaling() {
		return timeScaling;
	}

	@Override
	public DiscountCurveNelsonSiegelSvensson clone() throws CloneNotSupportedException {
		return (DiscountCurveNelsonSiegelSvensson)super.clone();
	}

	@Override
	public DiscountCurveNelsonSiegelSvensson getCloneForParameter(double[] value) throws CloneNotSupportedException {
		return new DiscountCurveNelsonSiegelSvensson(getName(), getReferenceDate(), value, timeScaling);
	}

	@Override
	public String toString() {
		return "DiscountCurveNelsonSiegelSvensson [timeScaling=" + timeScaling
				+ ", parameter=" + Arrays.toString(parameter) + ", toString()="
				+ super.toString() + "]";
	}
}
=======
/*
 * (c) Copyright Christian P. Fries, Germany. All rights reserved. Contact: email@christian-fries.de.
 *
 * Created on 20.05.2005
 */
package net.finmath.marketdata.model.curves;

import java.io.Serializable;
import java.util.Arrays;

import net.finmath.marketdata.model.AnalyticModelInterface;

import org.apache.commons.math3.util.FastMath;
import org.joda.time.LocalDate;

/**
 * Implementation of a discount factor curve given by a Nelson-Siegel-Svensson (NSS) parameterization.
 * In the NSS parameterization the zero rate \( r(T) \) is given by
 * 
 * \[ r(T) = \beta_0 + \beta_1 \frac{1-x_0}{T/\tau_0} + \beta_2 ( \frac{1-x_0}{T/\tau_0} - x_0) + \beta_3 ( \frac{1-x_1}{T/\tau_1} - x_1) \]
 * 
 * where \( x_0 = \exp(-T/\tau_0) \) and \( x_1 = \exp(-T/\tau_1) \).
 * 
 * The sub-family of curves with \( \beta_3 = 0 \) is called Nelson-Siegel parameterization.
 * 
 * Note: This is a time-parameterized model. The finmath lib library uses an internal mapping from date to times \( t \).
 * This mapping does not necessarily need to correspond with the curves understanding for the parameter \( T \).
 * For that reason this class allows to re-scale the time parameter. Currently only a simple re-scaling factor is
 * supported.
 * 
 * The parameter T used in the parameterization is given by <code>T = timeScaling * t</code>, where t is the maturity as an ACT/365
 * year fraction from the given reference date.
 * 
 * @author Christian Fries
 */
public class DiscountCurveNelsonSiegelSvensson extends AbstractCurve implements Serializable, DiscountCurveInterface {

	private static final long serialVersionUID = 8024640795839972709L;

	private final double	timeScaling;
	private final double[]	parameter;

	/**
	 * Create a discount curve using a Nelson-Siegel-Svensson parametrization.
	 * 
	 * @param name The name of the curve (the curve can be referenced under this name, if added to an <code>AnalyticModel</code>.
	 * @param referenceDate The reference date of this curve, i.e. the date associated with t=0.
	 * @param parameter The Nelson-Siegel-Svensson parameters in the order \( ( \beta_0, \beta_1, \beta_2, \beta_3, \tau_0, \tau_1 ) \).
	 * @param timeScaling The time parameter argument rescaling. See {@link #getDiscountFactor(AnalyticModelInterface, double)}.
	 */
	public DiscountCurveNelsonSiegelSvensson(String name, LocalDate referenceDate, double[] parameter, double timeScaling) {
		super(name, referenceDate);
		this.timeScaling = timeScaling;

		this.parameter = parameter.clone();
	}

	@Override
	public double getDiscountFactor(double maturity)
	{
		return getDiscountFactor(null, maturity);
	}

	/**
	 * Return the discount factor within a given model context for a given maturity.
	 * @param model The model used as a context (not required for this class).
	 * @param maturity The maturity in terms of ACT/365 daycount form this curve reference date. Note that this parameter might get rescaled to a different time parameter.
	 * @see net.finmath.marketdata.model.curves.DiscountCurveInterface#getDiscountFactor(net.finmath.marketdata.model.AnalyticModelInterface, double)
	 */
	@Override
	public double getDiscountFactor(AnalyticModelInterface model, double maturity)
	{
		// Change time scale
		maturity *= timeScaling;
		
		double beta1	= parameter[0];
		double beta2	= parameter[1];
		double beta3	= parameter[2];
		double beta4	= parameter[3];
		double tau1		= parameter[4];
		double tau2		= parameter[5];

		double x1 = tau1 > 0 ? FastMath.exp(-maturity/tau1) : 0.0;
		double x2 = tau2 > 0 ? FastMath.exp(-maturity/tau2) : 0.0;

		double y1 = tau1 > 0 ? (maturity > 0.0 ? (1.0-x1)/maturity*tau1 : 1.0) : 0.0;
		double y2 = tau2 > 0 ? (maturity > 0.0 ? (1.0-x2)/maturity*tau2 : 1.0) : 0.0;

		double zeroRate = beta1 + beta2 * y1 + beta3 * (y1-x1) + beta4 * (y2-x2);

		return Math.exp(- zeroRate * maturity);
	}

	@Override
	public double getValue(AnalyticModelInterface model, double time) {
		return getDiscountFactor(model, time);
	}

	@Override
	public CurveBuilderInterface getCloneBuilder() throws CloneNotSupportedException {
		return null;
	}

	@Override
	public double[] getParameter() {
		return parameter;
	}

	@Override
	@Deprecated
	public void setParameter(double[] parameter) {
		throw new UnsupportedOperationException();

	}

	public double getTimeScaling() {
		return timeScaling;
	}

	@Override
	public DiscountCurveNelsonSiegelSvensson clone() throws CloneNotSupportedException {
		return (DiscountCurveNelsonSiegelSvensson)super.clone();
	}

	@Override
	public DiscountCurveNelsonSiegelSvensson getCloneForParameter(double[] value) throws CloneNotSupportedException {
		return new DiscountCurveNelsonSiegelSvensson(getName(), getReferenceDate(), value, timeScaling);
	}

	@Override
	public String toString() {
		return "DiscountCurveNelsonSiegelSvensson [timeScaling=" + timeScaling
				+ ", parameter=" + Arrays.toString(parameter) + ", toString()="
				+ super.toString() + "]";
	}
}
>>>>>>> 6e2de2d8
<|MERGE_RESOLUTION|>--- conflicted
+++ resolved
@@ -1,141 +1,3 @@
-<<<<<<< HEAD
-/*
- * (c) Copyright Christian P. Fries, Germany. All rights reserved. Contact: email@christian-fries.de.
- *
- * Created on 20.05.2005
- */
-package net.finmath.marketdata.model.curves;
-
-import java.io.Serializable;
-import java.util.Arrays;
-import java.util.Calendar;
-
-import net.finmath.marketdata.model.AnalyticModelInterface;
-
-import org.apache.commons.math3.util.FastMath;
-
-/**
- * Implementation of a discount factor curve given by a Nelson-Siegel-Svensson (NSS) parameterization.
- * In the NSS parameterization the zero rate \( r(T) \) is given by
- * 
- * \[ r(T) = \beta_0 + \beta_1 \frac{1-x_0}{T/\tau_0} + \beta_2 ( \frac{1-x_0}{T/\tau_0} - x_0) + \beta_3 ( \frac{1-x_1}{T/\tau_1} - x_1) \]
- * 
- * where \( x_0 = \exp(-T/\tau_0) \) and \( x_1 = \exp(-T/\tau_1) \).
- * 
- * The sub-family of curves with \( \beta_3 = 0 \) is called Nelson-Siegel parameterization.
- * 
- * Note: This is a time-parameterized model. The finmath lib library uses an internal mapping from date to times \( t \).
- * This mapping does not necessarily need to correspond with the curves understanding for the parameter \( T \).
- * For that reason this class allows to re-scale the time parameter. Currently only a simple re-scaling factor is
- * supported.
- * 
- * The parameter T used in the parameterization is given by <code>T = timeScaling * t</code>, where t is the maturity as an ACT/365
- * year fraction from the given reference date.
- * 
- * @author Christian Fries
- */
-public class DiscountCurveNelsonSiegelSvensson extends AbstractCurve implements Serializable, DiscountCurveInterface {
-
-	private static final long serialVersionUID = 8024640795839972709L;
-
-	private final double	timeScaling;
-	private final double[]	parameter;
-
-	/**
-	 * Create a discount curve using a Nelson-Siegel-Svensson parametrization.
-	 * 
-	 * @param name The name of the curve (the curve can be referenced under this name, if added to an <code>AnalyticModel</code>.
-	 * @param referenceDate The reference date of this curve, i.e. the date associated with t=0.
-	 * @param parameter The Nelson-Siegel-Svensson parameters in the order \( ( \beta_0, \beta_1, \beta_2, \beta_3, \tau_0, \tau_1 ) \).
-	 * @param timeScaling The time parameter argument rescaling. See {@link #getDiscountFactor(AnalyticModelInterface, double)}.
-	 */
-	public DiscountCurveNelsonSiegelSvensson(String name, Calendar referenceDate, double[] parameter, double timeScaling) {
-		super(name, referenceDate);
-		this.timeScaling = timeScaling;
-
-		this.parameter = parameter.clone();
-	}
-
-	@Override
-	public double getDiscountFactor(double maturity)
-	{
-		return getDiscountFactor(null, maturity);
-	}
-
-	/**
-	 * Return the discount factor within a given model context for a given maturity.
-	 * @param model The model used as a context (not required for this class).
-	 * @param maturity The maturity in terms of ACT/365 daycount form this curve reference date. Note that this parameter might get rescaled to a different time parameter.
-	 * @see net.finmath.marketdata.model.curves.DiscountCurveInterface#getDiscountFactor(net.finmath.marketdata.model.AnalyticModelInterface, double)
-	 */
-	@Override
-	public double getDiscountFactor(AnalyticModelInterface model, double maturity)
-	{
-		// Change time scale
-		maturity *= timeScaling;
-		
-		double beta1	= parameter[0];
-		double beta2	= parameter[1];
-		double beta3	= parameter[2];
-		double beta4	= parameter[3];
-		double tau1		= parameter[4];
-		double tau2		= parameter[5];
-
-		double x1 = tau1 > 0 ? FastMath.exp(-maturity/tau1) : 0.0;
-		double x2 = tau2 > 0 ? FastMath.exp(-maturity/tau2) : 0.0;
-
-		double y1 = tau1 > 0 ? (maturity > 0.0 ? (1.0-x1)/maturity*tau1 : 1.0) : 0.0;
-		double y2 = tau2 > 0 ? (maturity > 0.0 ? (1.0-x2)/maturity*tau2 : 1.0) : 0.0;
-
-		double zeroRate = beta1 + beta2 * y1 + beta3 * (y1-x1) + beta4 * (y2-x2);
-
-		return Math.exp(- zeroRate * maturity);
-	}
-
-	@Override
-	public double getValue(AnalyticModelInterface model, double time) {
-		return getDiscountFactor(model, time);
-	}
-
-	@Override
-	public CurveBuilderInterface getCloneBuilder() throws CloneNotSupportedException {
-		return null;
-	}
-
-	@Override
-	public double[] getParameter() {
-		return parameter;
-	}
-
-	@Override
-	@Deprecated
-	public void setParameter(double[] parameter) {
-		throw new UnsupportedOperationException();
-
-	}
-
-	public double getTimeScaling() {
-		return timeScaling;
-	}
-
-	@Override
-	public DiscountCurveNelsonSiegelSvensson clone() throws CloneNotSupportedException {
-		return (DiscountCurveNelsonSiegelSvensson)super.clone();
-	}
-
-	@Override
-	public DiscountCurveNelsonSiegelSvensson getCloneForParameter(double[] value) throws CloneNotSupportedException {
-		return new DiscountCurveNelsonSiegelSvensson(getName(), getReferenceDate(), value, timeScaling);
-	}
-
-	@Override
-	public String toString() {
-		return "DiscountCurveNelsonSiegelSvensson [timeScaling=" + timeScaling
-				+ ", parameter=" + Arrays.toString(parameter) + ", toString()="
-				+ super.toString() + "]";
-	}
-}
-=======
 /*
  * (c) Copyright Christian P. Fries, Germany. All rights reserved. Contact: email@christian-fries.de.
  *
@@ -271,5 +133,4 @@
 				+ ", parameter=" + Arrays.toString(parameter) + ", toString()="
 				+ super.toString() + "]";
 	}
-}
->>>>>>> 6e2de2d8
+}