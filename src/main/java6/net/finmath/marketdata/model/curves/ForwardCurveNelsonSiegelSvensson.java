--- conflicted
+++ resolved
@@ -1,155 +1,3 @@
-<<<<<<< HEAD
-/*
- * (c) Copyright Christian P. Fries, Germany. All rights reserved. Contact: email@christian-fries.de.
- *
- * Created on 20.05.2005
- */
-package net.finmath.marketdata.model.curves;
-
-import java.io.Serializable;
-
-import org.joda.time.LocalDate;
-
-import net.finmath.marketdata.model.AnalyticModel;
-import net.finmath.marketdata.model.AnalyticModelInterface;
-import net.finmath.time.businessdaycalendar.BusinessdayCalendarInterface;
-import net.finmath.time.daycount.DayCountConventionInterface;
-import net.finmath.time.daycount.DayCountConvention_ACT_365;
-
-/**
- * Implementation of a forward given by a Nelson-Siegel-Svensson (NSS) parameterization.
- * In the NSS parameterization the zero rate \( r(T) \) is given by
- * 
- * \[ r(T) = \beta_0 + \beta_1 \frac{1-x_0}{T/\tau_0} + \beta_2 ( \frac{1-x_0}{T/\tau_0} - x_0) + \beta_3 ( \frac{1-x_1}{T/\tau_1} - x_1) \]
- * 
- * where \( x_0 = \exp(-T/\tau_0) \) and \( x_1 = \exp(-T/\tau_1) \).
- * 
- * The sub-family of curves with \( \beta_3 = 0 \) is called Nelson-Siegel parameterization.
- * 
- * @see net.finmath.marketdata.model.curves.DiscountCurveNelsonSiegelSvensson
- * @author Christian Fries
- */
-public class ForwardCurveNelsonSiegelSvensson extends AbstractCurve implements Serializable, ForwardCurveInterface {
-
-	private static final long serialVersionUID = 8024640795839972709L;
-
-	private String paymentOffsetCode;
-	private BusinessdayCalendarInterface paymentBusinessdayCalendar;
-	private BusinessdayCalendarInterface.DateRollConvention paymentDateRollConvention;
-	private DayCountConventionInterface daycountConvention;
-	private double periodOffset = 0.0;
-
-	private DiscountCurveNelsonSiegelSvensson discountCurve;
-	
-	/**
-	 * @param name The name of the curve. The curve can be fetched under this name when being part of an {@link AnalyticModel}.
-	 * @param referenceDate The reference date to the curve, i.e., the date associated with t=0.
-	 * @param paymentOffsetCode The payment offset code, like 3M, 6M, 12M, etc., used in calculating forwards from discount factors.
-	 * @param paymentBusinessdayCalendar The payment businessday calendar.
-	 * @param paymentDateRollConvention The payment date roll convention.
-	 * @param daycountConvention The daycount convention.
-	 * @param parameter The Nelson-Siegel-Svensson parameters in the order \( ( \beta_0, \beta_1, \beta_2, \beta_3, \tau_0, \tau_1 ) \).
-	 * @param timeScaling A scaling factor applied to t when converting from global double time to the parametric function argument t.
-	 * @param periodOffset An offset in ACT/365 applied to the fixing to construct the period start (the negative of the fixingOffset of the period).
-	 */
-	public ForwardCurveNelsonSiegelSvensson(String name, LocalDate referenceDate, String paymentOffsetCode, BusinessdayCalendarInterface paymentBusinessdayCalendar, BusinessdayCalendarInterface.DateRollConvention paymentDateRollConvention, DayCountConventionInterface daycountConvention, double[] parameter, double timeScaling, double periodOffset) {
-		super(name, referenceDate);
-		this.paymentOffsetCode = paymentOffsetCode;
-		this.paymentBusinessdayCalendar = paymentBusinessdayCalendar;
-		this.paymentDateRollConvention = paymentDateRollConvention;
-		this.daycountConvention = daycountConvention;
-		this.periodOffset = periodOffset;
-
-		discountCurve = new DiscountCurveNelsonSiegelSvensson(name, referenceDate, parameter, timeScaling);
-	}
-
-	/**
-	 * @param name The name of the curve. The curve can be fetched under this name when being part of an {@link AnalyticModel}.
-	 * @param referenceDate The reference date to the curve, i.e., the date associated with t=0.
-	 * @param paymentOffsetCode The payment offset code, like 3M, 6M, 12M, etc., used in calculating forwards from discount factors.
-	 * @param paymentBusinessdayCalendar The payment businessday calendar.
-	 * @param paymentDateRollConvention The payment date roll convention.
-	 * @param daycountConvention The daycount convention.
-	 * @param parameter The Nelson-Siegel-Svensson parameters in the order \( ( \beta_0, \beta_1, \beta_2, \beta_3, \tau_0, \tau_1 ) \).
-	 * @param timeScaling A scaling factor applied to t when converting from global double time to the parametric function argument t.
-	 */
-	public ForwardCurveNelsonSiegelSvensson(String name, LocalDate referenceDate, String paymentOffsetCode, BusinessdayCalendarInterface paymentBusinessdayCalendar, BusinessdayCalendarInterface.DateRollConvention paymentDateRollConvention, DayCountConventionInterface daycountConvention, double[] parameter, double timeScaling) {
-		this(name, referenceDate, paymentOffsetCode, paymentBusinessdayCalendar, paymentDateRollConvention, daycountConvention, parameter, timeScaling, 0.0);
-	}
-	
-	@Override
-	public double getForward(AnalyticModelInterface model, double fixingTime) {
-		return getForward(model, fixingTime, getPaymentOffset(fixingTime+periodOffset));
-	}
-
-	@Override
-	public double getForward(AnalyticModelInterface model, double fixingTime, double paymentOffset) {
-		paymentOffset = getPaymentOffset(fixingTime+periodOffset);
-		double daycountFraction = (paymentOffset*discountCurve.getTimeScaling());
-		if(daycountConvention != null) {
-			LocalDate fixingDate		= getDateFromModelTime(fixingTime+periodOffset);
-			LocalDate paymentDate	= getDateFromModelTime(fixingTime+periodOffset + paymentOffset);;
-			daycountFraction = Math.max(daycountConvention.getDaycountFraction(fixingDate, paymentDate), 1.0/365.0);
-		}
-
-		return (discountCurve.getDiscountFactor(model, fixingTime+periodOffset) / discountCurve.getDiscountFactor(model, fixingTime+periodOffset + paymentOffset) - 1.0) / daycountFraction;
-	}
-
-	@Override
-	public String getDiscountCurveName() {
-		return null;
-	}
-
-	@Override
-	public CurveBuilderInterface getCloneBuilder() throws CloneNotSupportedException {
-		return null;
-	}
-
-	@Override
-	public ForwardCurveNelsonSiegelSvensson clone() throws CloneNotSupportedException {
-		return (ForwardCurveNelsonSiegelSvensson)super.clone();
-	}
-
-	@Override
-	public ForwardCurveNelsonSiegelSvensson getCloneForParameter(double[] value) throws CloneNotSupportedException {
-		throw new CloneNotSupportedException();
-	}
-
-	@Override
-	public double getValue(AnalyticModelInterface model, double time) {
-		return getForward(model, time, getPaymentOffset(time));
-	}
-
-	@Override
-	public double[] getParameter() {
-		return discountCurve.getParameter();
-	}
-
-	/* (non-Javadoc)
-	 * @see net.finmath.marketdata.calibration.ParameterObjectInterface#setParameter(double[])
-	 */
-	@Override
-	public void setParameter(double[] parameter) {
-		discountCurve.setParameter(parameter);
-	}
-
-	/*
-	 * @TODO: This operates on model internal time and not on curve time - which is inefficient. Performance improvement possible.
-	 * @TODO: Should use a cache
-	 */
-	@Override
-	public double getPaymentOffset(double fixingTime) {
-		LocalDate fixingDate		= getDateFromModelTime(fixingTime);
-		LocalDate paymentDate	= paymentBusinessdayCalendar.getAdjustedDate(fixingDate, paymentOffsetCode, paymentDateRollConvention);
-		double paymentTime = (new DayCountConvention_ACT_365()).getDaycountFraction(getReferenceDate(), paymentDate);
-		return paymentTime-fixingTime;
-	}
-	
-	private LocalDate getDateFromModelTime(double fixingTime) {
-		return getReferenceDate().plusDays((int)Math.round(fixingTime*365.0));
-	}
-}
-=======
 /*
  * (c) Copyright Christian P. Fries, Germany. All rights reserved. Contact: email@christian-fries.de.
  *
@@ -299,5 +147,4 @@
 	private LocalDate getDateFromModelTime(double fixingTime) {
 		return getReferenceDate().plusDays((int)Math.round(fixingTime*365.0));
 	}
-}
->>>>>>> 0df8217a
+}