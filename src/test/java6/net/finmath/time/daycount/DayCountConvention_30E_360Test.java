--- conflicted
+++ resolved
@@ -6,14 +6,7 @@
 
 package net.finmath.time.daycount;
 
-<<<<<<< HEAD
-import org.joda.time.DateTimeConstants;
 import org.joda.time.LocalDate;
-import java.util.GregorianCalendar;
-
-=======
-import org.joda.time.LocalDate;
->>>>>>> 0df8217a
 import org.junit.Assert;
 import org.junit.Test;
 
@@ -24,57 +17,6 @@
  */
 public class DayCountConvention_30E_360Test {
 
-<<<<<<< HEAD
-
-	private static LocalDate[] startDates = {
-		new LocalDate(2007, DateTimeConstants.JANUARY,15),
-		new LocalDate(2007, DateTimeConstants.JANUARY,15),
-		new LocalDate(2007, DateTimeConstants.JANUARY,15),
-		new LocalDate(2007, DateTimeConstants.SEPTEMBER,30),
-		new LocalDate(2007, DateTimeConstants.SEPTEMBER,30),
-		new LocalDate(2007, DateTimeConstants.SEPTEMBER,30),
-		new LocalDate(2007, DateTimeConstants.JANUARY,15),
-		new LocalDate(2007, DateTimeConstants.JANUARY,31),
-		new LocalDate(2007, DateTimeConstants.FEBRUARY,28),
-		new LocalDate(2006, DateTimeConstants.AUGUST,31),
-		new LocalDate(2007, DateTimeConstants.FEBRUARY,28),
-		new LocalDate(2007, DateTimeConstants.FEBRUARY,14),
-		new LocalDate(2007, DateTimeConstants.FEBRUARY,26),
-		new LocalDate(2008, DateTimeConstants.FEBRUARY,29),
-		new LocalDate(2008, DateTimeConstants.FEBRUARY,29),
-		new LocalDate(2008, DateTimeConstants.FEBRUARY,29),
-		new LocalDate(2007, DateTimeConstants.FEBRUARY,28),
-		new LocalDate(2007, DateTimeConstants.OCTOBER,31),
-		new LocalDate(2007, DateTimeConstants.AUGUST,31),
-		new LocalDate(2008, DateTimeConstants.FEBRUARY,29),
-		new LocalDate(2008, DateTimeConstants.AUGUST,31),
-		new LocalDate(2009, DateTimeConstants.FEBRUARY,28)
-	};
-
-	private static LocalDate[] endDates = {
-		new LocalDate(2007, DateTimeConstants.JANUARY,30),
-		new LocalDate(2007, DateTimeConstants.FEBRUARY,15),
-		new LocalDate(2007, DateTimeConstants.JULY,15),
-		new LocalDate(2008, DateTimeConstants.MARCH,31),
-		new LocalDate(2007, DateTimeConstants.OCTOBER,31),
-		new LocalDate(2008, DateTimeConstants.SEPTEMBER,30),
-		new LocalDate(2007, DateTimeConstants.JANUARY,31),
-		new LocalDate(2007, DateTimeConstants.FEBRUARY,28),
-		new LocalDate(2007, DateTimeConstants.MARCH,31),
-		new LocalDate(2007, DateTimeConstants.FEBRUARY,28),
-		new LocalDate(2007, DateTimeConstants.AUGUST,31),
-		new LocalDate(2007, DateTimeConstants.FEBRUARY,28),
-		new LocalDate(2008, DateTimeConstants.FEBRUARY,29),
-		new LocalDate(2009, DateTimeConstants.FEBRUARY,28),
-		new LocalDate(2008, DateTimeConstants.MARCH,30),
-		new LocalDate(2008, DateTimeConstants.MARCH,31),
-		new LocalDate(2007, DateTimeConstants.MARCH,05),
-		new LocalDate(2007, DateTimeConstants.NOVEMBER,28),
-		new LocalDate(2008, DateTimeConstants.FEBRUARY,29),
-		new LocalDate(2008, DateTimeConstants.AUGUST,31),
-		new LocalDate(2009, DateTimeConstants.FEBRUARY,28),
-		new LocalDate(2009, DateTimeConstants.AUGUST,31)
-=======
 	private static LocalDate[] startDates = {
 		new LocalDate(2007,1,15),
 		new LocalDate(2007,1,15),
@@ -123,7 +65,6 @@
 		new LocalDate(2008,8,31),
 		new LocalDate(2009,2,28),
 		new LocalDate(2009,8,31)
->>>>>>> 0df8217a
 	};
 
 	double[] daycountFractions = new double[] {
