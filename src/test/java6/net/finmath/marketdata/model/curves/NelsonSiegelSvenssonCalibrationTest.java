--- conflicted
+++ resolved
@@ -1,162 +1,3 @@
-<<<<<<< HEAD
-package net.finmath.marketdata.model.curves;
-
-import java.util.Arrays;
-import java.util.HashMap;
-import java.util.HashSet;
-import java.util.Map;
-import java.util.Set;
-import java.util.Vector;
-
-import org.joda.time.DateTimeConstants;
-import org.joda.time.LocalDate;
-import org.junit.Assert;
-import org.junit.Test;
-
-import net.finmath.marketdata.calibration.ParameterObjectInterface;
-import net.finmath.marketdata.calibration.Solver;
-import net.finmath.marketdata.model.AnalyticModel;
-import net.finmath.marketdata.model.AnalyticModelInterface;
-import net.finmath.marketdata.products.AnalyticProductInterface;
-import net.finmath.marketdata.products.Swap;
-import net.finmath.optimizer.SolverException;
-import net.finmath.time.ScheduleGenerator;
-import net.finmath.time.ScheduleInterface;
-import net.finmath.time.businessdaycalendar.BusinessdayCalendarExcludingTARGETHolidays;
-import net.finmath.time.businessdaycalendar.BusinessdayCalendarInterface.DateRollConvention;
-
-public class NelsonSiegelSvenssonCalibrationTest {
-
-	/**
-	 * Calibrate a Nelson-Siegel-Svensson curve to a given set of swap rates of
-	 * (self-discounted) swaps.
-	 * 
-	 * @param parameters Key-Value-Map of parameters.
-	 * @return The best fitting NSS parameters.
-	 * @throws SolverException Thrown is the solver encountered a problem.
-	 */
-	public double[] calibrateNSSCurve(Map<String, Object> parameters) throws SolverException {
-
-		final LocalDate	referenceDate		= (LocalDate) parameters.get("referenceDate");
-		final String	currency			= (String) parameters.get("currency");
-		final String	forwardCurveTenor	= (String) parameters.get("forwardCurveTenor");
-		final String[]	maturities			= (String[]) parameters.get("maturities");
-		final String[]	frequency			= (String[]) parameters.get("fixLegFrequencies");
-		final String[]	frequencyFloat		= (String[]) parameters.get("floatLegFrequencies");
-		final String[]	daycountConventions	= (String[]) parameters.get("fixLegDaycountConventions");
-		final String[]	daycountConventionsFloat	= (String[]) parameters.get("floatLegDaycountConventions");
-		final double[]	rates						= (double[]) parameters.get("rates");
-
-		Assert.assertEquals(maturities.length, frequency.length);
-		Assert.assertEquals(maturities.length, daycountConventions.length);
-		Assert.assertEquals(maturities.length, rates.length);
-
-		Assert.assertEquals(frequency.length, frequencyFloat.length);
-		Assert.assertEquals(daycountConventions.length, daycountConventionsFloat.length);
-
-		int		spotOffsetDays = 2;
-		String	forwardStartPeriod = "0D";
-
-		double[] initialParameters	= new double[] { 0.025, -0.015, -0.025, 0.03, 1.5, 10 };
-		
-		DiscountCurveInterface discountCurve	= new DiscountCurveNelsonSiegelSvensson("discountCurve-" + currency, referenceDate, initialParameters, 1.0);
-		
-		/*
-		 * We create a forward curve by referencing the same discount curve, since
-		 * this is a single curve setup.
-		 * 
-		 * Note that using an independent NSS forward curve with its own NSS parameters
-		 * would result in a problem where both, the forward curve and the discount curve
-		 * have free parameters.
-		 */
-		ForwardCurveInterface forwardCurve		= new ForwardCurveFromDiscountCurve(discountCurve.getName(), referenceDate, forwardCurveTenor);
-		
-		/*
-		 * Model consists of the two curves, but only one of them provides free parameters.
-		 */
-		AnalyticModelInterface model = new AnalyticModel(new CurveInterface[] { discountCurve, forwardCurve });
-
-		// Create a collection of objective functions (calibration products)
-		Vector<AnalyticProductInterface> calibrationProducts = new Vector<AnalyticProductInterface>();
-		for(int i=0; i<rates.length; i++) {
-			
-			ScheduleInterface schedulePay = ScheduleGenerator.createScheduleFromConventions(referenceDate, spotOffsetDays, forwardStartPeriod, maturities[i], frequency[i], daycountConventions[i], "first", "following", new BusinessdayCalendarExcludingTARGETHolidays(), -2, 0);
-			ScheduleInterface scheduleRec = ScheduleGenerator.createScheduleFromConventions(referenceDate, spotOffsetDays, forwardStartPeriod, maturities[i], frequencyFloat[i], daycountConventionsFloat[i], "first", "following", new BusinessdayCalendarExcludingTARGETHolidays(), -2, 0);
-			
-			calibrationProducts.add(new Swap(schedulePay, null, rates[i], discountCurve.getName(), scheduleRec, forwardCurve.getName(), 0.0, discountCurve.getName()));
-		}
-
-		/*
-		 * Create a collection of curves to calibrate
-		 */
-		Set<ParameterObjectInterface> curvesToCalibrate = new HashSet<ParameterObjectInterface>();
-		curvesToCalibrate.add(discountCurve);
-
-		/*
-		 * Calibrate the curve
-		 */
-		Solver solver = new Solver(model, calibrationProducts);
-		AnalyticModelInterface calibratedModel = solver.getCalibratedModel(curvesToCalibrate);
-		System.out.println("Solver reported acccurary....: " + solver.getAccuracy());
-
-		Assert.assertEquals("Calibration accurarcy", 0.0, solver.getAccuracy(), 1E-3);
-
-		// Get best parameters
-		double[] parametersBest = calibratedModel.getDiscountCurve(discountCurve.getName()).getParameter();
-
-		// Test calibration
-		discountCurve	= new DiscountCurveNelsonSiegelSvensson(discountCurve.getName(), referenceDate, parametersBest, 1.0);
-		forwardCurve	= new ForwardCurveFromDiscountCurve(forwardCurve.getName(), discountCurve.getName(), referenceDate, "3M", new BusinessdayCalendarExcludingTARGETHolidays(), DateRollConvention.MODIFIED_FOLLOWING, 365.0/365.0, 0.0);
-		model			= new AnalyticModel(new CurveInterface[] { discountCurve, forwardCurve });
-		
-		double squaredErrorSum = 0.0;
-		for(AnalyticProductInterface c : calibrationProducts) {
-			double value = c.getValue(0.0, model);
-			double valueTaget = 0.0;
-			double error = value - valueTaget;
-			squaredErrorSum += error*error;
-		}
-		double rms = Math.sqrt(squaredErrorSum/calibrationProducts.size());
-		
-		System.out.println("Independent checked acccurary: " + rms);
-
-		return parametersBest;
-	}
-
-	/**
-	 * Test the calibration of a Nelson-Siegel-Svensson curve to a given set of swap rates of
-	 * (self-discounted) swaps.
-	 * 
-	 * @throws SolverException Thrown if the solver cannot find a solution.
-	 */
-	@Test
-	public void testCalibration() throws SolverException {
-		
-		final String[] maturity					= { "3M", "6M", "1Y", "2Y", "3Y", "4Y", "5Y", "6Y", "7Y", "8Y", "9Y", "10Y", "11Y", "12Y", "15Y", "20Y", "25Y", "30Y", "35Y", "40Y", "50Y" };
-		final String[] frequency				= { "annual", "annual", "annual", "annual", "annual", "annual", "annual", "annual", "annual", "annual", "annual", "annual", "annual", "annual", "annual", "annual", "annual", "annual", "annual", "annual", "annual" };
-		final String[] frequencyFloat			= { "quarterly", "quarterly", "quarterly", "quarterly", "quarterly", "quarterly", "quarterly", "quarterly", "quarterly", "quarterly", "quarterly", "quarterly", "quarterly", "quarterly", "quarterly", "quarterly", "quarterly", "quarterly", "quarterly", "quarterly", "quarterly" };
-		final String[] daycountConventions		= { "ACT/360", "E30/360", "E30/360", "E30/360", "E30/360", "E30/360", "E30/360", "E30/360", "E30/360", "E30/360", "E30/360", "E30/360", "E30/360", "E30/360", "E30/360", "E30/360", "E30/360", "E30/360", "E30/360", "E30/360", "E30/360" };
-		final String[] daycountConventionsFloat	= { "ACT/360", "ACT/360", "ACT/360", "ACT/360", "ACT/360", "ACT/360", "ACT/360", "ACT/360", "ACT/360", "ACT/360", "ACT/360", "ACT/360", "ACT/360", "ACT/360", "ACT/360", "ACT/360", "ACT/360", "ACT/360", "ACT/360", "ACT/360", "ACT/360" };
-		final double[] rates					= {0.0042, 0.0032, 0.0038, 0.0052, 0.0069, 0.00855, 0.0102, 0.0119, 0.0134, 0.0150, 0.0165, 0.0178, 0.0189, 0.0200, 0.0224, 0.0250, 0.0264, 0.0271, 0.0275, 0.0276, 0.0276 };
-		HashMap<String, Object> parameters = new HashMap<String, Object>();
-
-		parameters.put("referenceDate", new LocalDate(2014, DateTimeConstants.AUGUST, 12));
-		parameters.put("currency", "EUR");
-		parameters.put("forwardCurveTenor", "3M");
-		parameters.put("maturities", maturity);
-		parameters.put("fixLegFrequencies", frequency);
-		parameters.put("floatLegFrequencies", frequencyFloat);
-		parameters.put("fixLegDaycountConventions", daycountConventions);
-		parameters.put("floatLegDaycountConventions", daycountConventionsFloat);
-		parameters.put("rates", rates);
-
-		double[] nssParameters = calibrateNSSCurve(parameters);
-
-		System.out.println(Arrays.toString(nssParameters));
-		System.out.println();
-	}
-}
-=======
 package net.finmath.marketdata.model.curves;
 
 import java.util.Arrays;
@@ -313,5 +154,4 @@
 		System.out.println(Arrays.toString(nssParameters));
 		System.out.println();
 	}
-}
->>>>>>> 0df8217a
+}