--- conflicted
+++ resolved
@@ -8,11 +8,6 @@
 import java.util.ArrayList;
 import java.util.Arrays;
 import java.util.Vector;
-
-import org.joda.time.DateTimeConstants;
-import org.joda.time.LocalDate;
-import org.junit.Assert;
-import org.junit.Test;
 
 import net.finmath.exception.CalculationException;
 import net.finmath.marketdata.model.AnalyticModel;
@@ -39,14 +34,11 @@
 import net.finmath.time.daycount.DayCountConvention_ACT_360;
 import net.finmath.time.daycount.DayCountConvention_ACT_365;
 
-<<<<<<< HEAD
-=======
 import org.joda.time.DateTimeConstants;
 import org.joda.time.LocalDate;
 import org.junit.Assert;
 import org.junit.Test;
 
->>>>>>> 0df8217a
 /**
  * This class makes some basic tests related to the setup, use and calibration of discount curves and forward curve.
  * 
@@ -79,11 +71,7 @@
 		// Create a discount curve
 		DiscountCurveInterface		discountCurve					= new DiscountCurveNelsonSiegelSvensson(
 				"EUR",
-<<<<<<< HEAD
-				new LocalDate(2014,DateTimeConstants.JULY,15),
-=======
 				new LocalDate(2014, DateTimeConstants.JULY, 15),
->>>>>>> 0df8217a
 				new double[]
 						{
 					0.02,
@@ -95,11 +83,7 @@
 						}
 				, 365.0/365.0);
 
-<<<<<<< HEAD
-		ForwardCurveInterface	forwardCurve = new ForwardCurveNelsonSiegelSvensson("EUR FWD",new LocalDate(2014,DateTimeConstants.JULY,17),
-=======
 		ForwardCurveInterface	forwardCurve = new ForwardCurveNelsonSiegelSvensson("EUR FWD", new LocalDate(2014, DateTimeConstants.JULY, 17), 
->>>>>>> 0df8217a
 				"3M", new BusinessdayCalendarExcludingTARGETHolidays(), BusinessdayCalendarInterface.DateRollConvention.MODIFIED_FOLLOWING, new DayCountConvention_ACT_360(),
 				discountCurve.getParameter(), 365.0/365.0, 0.0);
 
@@ -134,11 +118,7 @@
 
 		Vector<AnalyticProductInterface>	marketProducts = new Vector<AnalyticProductInterface>();
 		ArrayList<Double>					marketTargetValues = new ArrayList<Double>();
-<<<<<<< HEAD
-		LocalDate referenceDate = new LocalDate(2014, DateTimeConstants.AUGUST-1, 15);
-=======
 		LocalDate referenceDate = new LocalDate(2014, DateTimeConstants.JULY,  15);
->>>>>>> 0df8217a
 		DayCountConventionInterface modelDayCountConvention = new DayCountConvention_ACT_365();
 		DaycountConvention capDayCountConvention = DaycountConvention.ACT_360;
 		for(int i=0; i<maturities.length; i++) {
