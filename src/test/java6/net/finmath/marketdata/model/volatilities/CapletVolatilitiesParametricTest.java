--- conflicted
+++ resolved
@@ -10,11 +10,6 @@
 
 import java.text.DecimalFormat;
 import java.text.DecimalFormatSymbols;
-<<<<<<< HEAD
-import org.joda.time.LocalDate;
-import java.util.GregorianCalendar;
-=======
->>>>>>> 0df8217a
 import java.util.Locale;
 
 import net.finmath.marketdata.model.volatilities.VolatilitySurfaceInterface.QuotingConvention;
@@ -35,11 +30,7 @@
 
 	@Test
 	public void testFlatVolatilityUsingD() {
-<<<<<<< HEAD
-		LocalDate referenceDate = new LocalDate();
-=======
 		LocalDate referenceDate = LocalDate.now();
->>>>>>> 0df8217a
 		double a = 0, b = 0, c = 0, d = 0.4;
 		CapletVolatilitiesParametric volatilityModel = new CapletVolatilitiesParametric("flat", referenceDate, a, b, c, d);
 
@@ -52,11 +43,7 @@
 
 	@Test
 	public void testFlatVolatilityUsingA() {
-<<<<<<< HEAD
-		LocalDate referenceDate = new LocalDate();
-=======
 		LocalDate referenceDate = LocalDate.now();
->>>>>>> 0df8217a
 		double a = 0.4, b = 0, c = 0, d = 0.0;
 		CapletVolatilitiesParametric volatilityModel = new CapletVolatilitiesParametric("flat", referenceDate, a, b, c, d);
 
@@ -69,11 +56,7 @@
 
 	@Test
 	public void testDecayVolatility() {
-<<<<<<< HEAD
-		LocalDate referenceDate = new LocalDate();
-=======
 		LocalDate referenceDate = LocalDate.now();
->>>>>>> 0df8217a
 		double a = 0.1, b = 0, c = 0.2, d = 0.0;
 		CapletVolatilitiesParametric volatilityModel = new CapletVolatilitiesParametric("flat", referenceDate, a, b, c, d);
 
@@ -111,11 +94,7 @@
 		System.out.println("Comparing finite difference differentiation of integrated variance with analytic value:\n");
 		System.out.println("  t  " + "\t" + " analytic " + "\t" + " finite diff " + "\t" + " deviation ");
 
-<<<<<<< HEAD
-		LocalDate referenceDate = new LocalDate();
-=======
 		LocalDate referenceDate = LocalDate.now();
->>>>>>> 0df8217a
 		CapletVolatilitiesParametric volatilityModel = new CapletVolatilitiesParametric("volSurface", referenceDate, a, b, c, d);
 
 		double maxAbsDeviation = 0.0;
