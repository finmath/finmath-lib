/*
 * (c) Copyright Christian P. Fries, Germany. All rights reserved. Contact: email@christian-fries.de.
 *
 * Created on 10.02.2004
 */
package net.finmath.tests.montecarlo.interestrate;

import java.text.DecimalFormat;
import java.text.DecimalFormatSymbols;
import java.time.LocalDate;
import java.time.Month;
import java.util.Arrays;
import java.util.HashMap;
import java.util.Locale;
import java.util.Map;

import net.finmath.exception.CalculationException;
import net.finmath.marketdata.model.AnalyticModel;
import net.finmath.marketdata.model.AnalyticModelInterface;
import net.finmath.marketdata.model.curves.DiscountCurve;
import net.finmath.marketdata.model.curves.DiscountCurveInterface;
import net.finmath.marketdata.model.curves.ForwardCurve;
import net.finmath.marketdata.model.curves.ForwardCurveInterface;
import net.finmath.marketdata.model.volatilities.AbstractVolatilitySurface;
import net.finmath.marketdata.model.volatilities.CapletVolatilitiesParametric;
import net.finmath.marketdata.products.Cap;
import net.finmath.montecarlo.interestrate.LIBORMarketModel;
import net.finmath.montecarlo.interestrate.LIBORMarketModelInterface;
import net.finmath.montecarlo.interestrate.LIBORModelMonteCarloSimulation;
import net.finmath.montecarlo.interestrate.LIBORModelMonteCarloSimulationInterface;
import net.finmath.montecarlo.interestrate.modelplugins.LIBORCorrelationModelExponentialDecay;
import net.finmath.montecarlo.interestrate.modelplugins.LIBORCovarianceModelFromVolatilityAndCorrelation;
import net.finmath.montecarlo.interestrate.modelplugins.LIBORVolatilityModelFourParameterExponentialFormIntegrated;
import net.finmath.montecarlo.interestrate.products.FlexiCap;
import net.finmath.montecarlo.process.ProcessEulerScheme;
import net.finmath.time.RegularSchedule;
import net.finmath.time.ScheduleInterface;
import net.finmath.time.TimeDiscretization;

import org.junit.Assert;
import org.junit.Test;

/**
 * This class tests the valuation of a Cap using LMM and an AnalyticModel.
 * 
 * @author Christian Fries
 */
public class CapValuationTest {

	LocalDate referenceDate = LocalDate.of(2014, Month.JUNE, 15);

	private ForwardCurveInterface					forwardCurve;
	private DiscountCurveInterface					discountCurve;
	private LIBORModelMonteCarloSimulationInterface	liborMarketModel; 
	private AbstractVolatilitySurface				capletVol;

	private static DecimalFormat formatterMaturity	= new DecimalFormat("00.00", new DecimalFormatSymbols(Locale.ENGLISH));
	private static DecimalFormat formatterValue		= new DecimalFormat(" ##0.000%;-##0.000%", new DecimalFormatSymbols(Locale.ENGLISH));
	private static DecimalFormat formatterDeviation	= new DecimalFormat(" 0.00000E00;-0.00000E00", new DecimalFormatSymbols(Locale.ENGLISH));

	public CapValuationTest() throws CalculationException {

		final int numberOfPaths		= 10000;

		// Create a libor market model
		init(numberOfPaths);
	}

	
	/**
	 * Initialize market data objects and the libor market model object.
	 * 
	 * @param numberOfPaths Numer of paths of the LIBOR market model.
	 * @throws CalculationException Thrown if a numerical algorithm fails.
	 */
	private void init(int numberOfPaths) throws CalculationException {

		/*
		 * Create the libor tenor structure and the initial values
		 */
		double liborPeriodLength	= 0.25;
		double liborRateTimeHorzion	= 20.0;
		TimeDiscretization liborPeriodDiscretization = new TimeDiscretization(0.0, (int) (liborRateTimeHorzion / liborPeriodLength), liborPeriodLength);

		// Create the forward curve (initial value of the LIBOR market model)
		forwardCurve = ForwardCurve.createForwardCurveFromForwards(
				"forwardCurve"								/* name of the curve */,
				new double[] {0.5 , 1.0 , 2.0 , 5.0 , 40.0}	/* fixings of the forward */,
				new double[] {0.05, 0.05, 0.05, 0.05, 0.05}	/* forwards */,
				liborPeriodLength							/* tenor / period length */
				);

		// Create the discount curve
		discountCurve = DiscountCurve.createDiscountCurveFromZeroRates(
				"discountCurve"								/* name of the curve */,
				new double[] {0.5 , 1.0 , 2.0 , 5.0 , 40.0}	/* maturities */,
				new double[] {0.04, 0.04, 0.04, 0.04, 0.05}	/* zero rates */
				);

		// Create the capletVolatilitySurface
		double a = 0.25;
		double b = 3.00;
		double c = 1.50;
		double d = 0.10;
		capletVol = new CapletVolatilitiesParametric("EUR", referenceDate, a, b, c, d);
//		capletVol = new CapletVolatilitiesParametricFourParameterPicewiseConstant("EUR", referenceDate, a, b, c, d, liborPeriodDiscretization);


		/*
		 * Create a simulation time discretization
		 */
		double lastTime	= 20.0;
		double dt		= 0.25;

		TimeDiscretization timeDiscretization = new TimeDiscretization(0.0, (int) (lastTime / dt), dt);

		// LIBOR volatility model
		LIBORVolatilityModelFourParameterExponentialFormIntegrated volatilityModel = new LIBORVolatilityModelFourParameterExponentialFormIntegrated(timeDiscretization, liborPeriodDiscretization, a, b, c, d, false /* isCalibrateable */);
//		LIBORVolatilityModelFourParameterExponentialForm volatilityModel = new LIBORVolatilityModelFourParameterExponentialForm(timeDiscretization, liborPeriodDiscretization, a, b, c, d, false /* isCalibrateable */);

		/*
		 * Create a correlation model rho_{i,j} = exp(-a * abs(T_i-T_j))
		 */
		int		numberOfFactors = 1;
		double	correlationDecayParam = 0.0;
		LIBORCorrelationModelExponentialDecay correlationModel = new LIBORCorrelationModelExponentialDecay(
				timeDiscretization, liborPeriodDiscretization, numberOfFactors,
				correlationDecayParam);

		/*
		 * Combine volatility model and correlation model to a covariance model
		 */
		LIBORCovarianceModelFromVolatilityAndCorrelation covarianceModel =
				new LIBORCovarianceModelFromVolatilityAndCorrelation(timeDiscretization,
						liborPeriodDiscretization, volatilityModel, correlationModel);

		// BlendedLocalVolatlityModel (future extension)
		//		AbstractLIBORCovarianceModel covarianceModel2 = new BlendedLocalVolatlityModel(covarianceModel, 0.00, false);

		// Set model properties
		Map<String, String> properties = new HashMap<String, String>();

		// Choose the simulation measure
		properties.put("measure", LIBORMarketModel.Measure.SPOT.name());

		// Choose log normal model
		properties.put("stateSpace", LIBORMarketModel.StateSpace.LOGNORMAL.name());

		// Empty array of calibration items - hence, model will use given covariance
		LIBORMarketModel.CalibrationItem[] calibrationItems = new LIBORMarketModel.CalibrationItem[0];

		/*
		 * Create corresponding LIBOR Market Model
		 */
		LIBORMarketModelInterface liborMarketModel = new LIBORMarketModel(
				liborPeriodDiscretization, forwardCurve, discountCurve, covarianceModel, calibrationItems, properties);

		ProcessEulerScheme process = new ProcessEulerScheme(
				new net.finmath.montecarlo.BrownianMotion(timeDiscretization,
						numberOfFactors, numberOfPaths, 3141 /* seed */));
//		process.setScheme(ProcessEulerScheme.Scheme.PREDICTOR_CORRECTOR);

		this.liborMarketModel = new LIBORModelMonteCarloSimulation(liborMarketModel, process);
	}

	@Test
	public void testCap() throws CalculationException {
		/*
		 * Value a set of caps
		 */
		System.out.println("Cap prices:\n");
		System.out.println("Maturity      Simulation       Analytic        Deviation");

		double maxAbsDeviation = 0.0;
		for (int maturityIndex = 2; maturityIndex <= liborMarketModel.getNumberOfLibors() - 1; maturityIndex++) {

			double maturity = liborMarketModel.getLiborPeriod(maturityIndex);
			System.out.print(formatterMaturity.format(maturity) + "          ");

			double strike = 0.05;
			double[] fixingDates	= (new TimeDiscretization(0.25, maturityIndex-2, 0.25)).getAsDoubleArray();
			double[] paymentDates	= (new TimeDiscretization(0.50, maturityIndex-2, 0.25)).getAsDoubleArray();
			double[] strikes		= new double[maturityIndex-1];
			Arrays.fill(strikes, strike);

			// Create a digital caplet
			FlexiCap cap = new FlexiCap(fixingDates, paymentDates, strikes, Integer.MAX_VALUE);

			// Value with Monte Carlo
			double valueSimulation = cap.getValue(liborMarketModel);
			System.out.print(formatterValue.format(valueSimulation) + "          ");

			// Value analytic
			AnalyticModelInterface model = new AnalyticModel();
			model = model.addCurves(forwardCurve);
			model = model.addCurves(discountCurve);
			model = model.addVolatilitySurfaces(capletVol);
<<<<<<< HEAD
			
=======

>>>>>>> 0df8217a
			LocalDate startDate = referenceDate.plusMonths(3);

			ScheduleInterface schedule = new RegularSchedule(new TimeDiscretization(0.25, maturityIndex-1, 0.25));
//			ScheduleInterface schedule = ScheduleGenerator.createScheduleFromConventions(referenceDate.getTime(), startDate.getTime(), "quarterly", (maturityIndex-1)*0.25, "act/365", "first");

			Cap capAnalytic = new Cap(schedule, forwardCurve.getName() /* forwardCurveName */, strike, false /* isStrikeMoneyness */, discountCurve.getName() /* discountCurveName */, "EUR" /* volatiltiySufaceName */);
			double valueAnalytic = capAnalytic.getValue(model);
			System.out.print(formatterValue.format(valueAnalytic) + "          ");

			// Absolute deviation
			double deviation = (valueSimulation - valueAnalytic);
			System.out.println(formatterDeviation.format(deviation) + "          ");

			maxAbsDeviation = Math.max(maxAbsDeviation, Math.abs(deviation));
		}

		System.out.println("Maximum abs deviation: " + formatterDeviation.format(maxAbsDeviation));
		System.out.println("__________________________________________________________________________________________\n");

		/*
		 * jUnit assertion: condition under which we consider this test successful
		 */
		Assert.assertEquals("Deviation", 0.0, maxAbsDeviation, 2E-3);
	}
}<|MERGE_RESOLUTION|>--- conflicted
+++ resolved
@@ -195,11 +195,7 @@
 			model = model.addCurves(forwardCurve);
 			model = model.addCurves(discountCurve);
 			model = model.addVolatilitySurfaces(capletVol);
-<<<<<<< HEAD
-			
-=======
-
->>>>>>> 0df8217a
+
 			LocalDate startDate = referenceDate.plusMonths(3);
 
 			ScheduleInterface schedule = new RegularSchedule(new TimeDiscretization(0.25, maturityIndex-1, 0.25));
